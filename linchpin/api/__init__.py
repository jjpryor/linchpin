import os
import sys
import inspect
import ansible
import pprint
from tabulate import tabulate
from ansible import utils
import jsonschema as jsch
from collections import namedtuple
from ansible import utils
from ansible.parsing.dataloader import DataLoader
from ansible.vars import VariableManager
from ansible.inventory import Inventory
from ansible.executor.playbook_executor import PlaybookExecutor
from ansible.plugins.callback import CallbackBase
from callbacks import PlaybookCallback
from invoke_playbooks import invoke_linchpin
from linchpin.cli.utils import search_path
from utils import get_file, list_files, parse_yaml
from github import GitHub


class LinchpinAPI:

<<<<<<< HEAD
    def __init__(self):
=======
    UPSTREAM_EXAMPLES_PATH = "linchpin/examples"
    def __init__(self, context):
>>>>>>> 3f2579bb
        base_path = os.path.dirname(__file__).split("/")[0:-2]
        self.base_path = "/{}/linchpin/".format('/'.join(base_path))
        self.excludes = set(["topology_upstream",
                             "layout_upstream",
                             "post_actions"])

    def get_config_path(self):
        try:
            cwd = os.getcwd()
            config_files = [
                            cwd+"/linchpin_config.yml",
                            cwd+"/linch-pin/linchpin_config.yml", #for jenkins
                            "~/.linchpin_config.yml",
                            self.base_path+"/linchpin_config.yml",
                            "/etc/linchpin_config.yml"]
            for p in sys.path:
                config_files.extend(['{}/linchpin/linchpin_config.yml'.format(p)])

            for c_file in config_files:
#                print(c_file)
                if os.path.isfile(c_file):
#                    print("debug:: File found returning ::")
#                    print(c_file)
                    return c_file
        except Exception as e:
            print(e)

    def get_config(self):
        config_path = self.get_config_path()
        config = parse_yaml(config_path)
        return config

    def get_evars(self, pf):
        """ creates a group of extra vars on basis on linchpin file dict """
        e_vars = []
        for group in pf:
            if not (group in ["post_actions",
                              "topology_upstream",
                              "layout_upstream"]):
                topology = pf[group].get("topology")
                layout = pf[group].get("layout")
                e_var_grp = {}
                e_var_grp["topology"] = search_path(topology, os.getcwd())
                e_var_grp["layout"] = search_path(layout, os.getcwd())
                if None in e_var_grp.values():
                    raise Exception("Topology or Layout mentioned \
                                     in pf file not found . \
                                     Please check your pf file.")
                e_vars.append(e_var_grp)
        return e_vars

    def lp_list(self, config, topos=False, layouts=False):
        """ list module of linchpin  """
        if topos and layouts:
            t_files = list_files(config.clipath+"/ex_topo")
            l_files = list_files(config.clipath+"/inventory_layouts")
            return (t_files, l_files)
        if topos:
            t_files = list_files(config.clipath+"/ex_topo")
            return t_files
        if layouts:
            l_files = list_files(config.clipath+"/inventory_layouts")
            return l_files

    def lp_topo_list(self, upstream=None):
        """
        search_order : list topologies from upstream if mentioned
                       list topologies from current folder
        """
        if upstream is None:
            t_files = list_files(self.base_path + "/ex_topo")
            return t_files
        else:
            print "getting from upstream"
            g = GitHub(upstream)
            t_files = []
            files = g.list_files("ex_topo")
            return files

<<<<<<< HEAD
=======
    def find_topology(self, topology, topolgy_registry):
        print("searching for topology in configured workspace: "+self.context.workspace)
        try:
            topos = os.listdir(self.context.workspace+"/topologies")
            if topology in topos:
                return os.path.abspath(self.context.workspace+"/topologies/"+topology)
        except OSError as e:
            click.echo(str(e))
            click.echo("topologies directory  not found in workspace.")
        except Exception as e:
            click.echo(str(e))
        click.echo("Searching for topology in linchpin package.")
        topos = self.lp_topo_list()
        topos = [t["name"] for t in topos]
        if topology in topos:
            click.echo("Topology file found in linchpin package.")
            click.echo("Copying it to workspace")
            self.lp_topo_get(topology)
            return os.path.abspath(self.context.workspace+"/topologies/"+topology)
        click.echo("Topology file not found")
        click.echo("Searching for topology from upstream")
        # currently supports only one topology registry per PinFile
        if topology_registry:
            try:
                topos = self.lp_topo_list(topology_registry)
                topos = [x["name"] for x in topos]
                if topology in topos:
                    click.echo("Found topology in registry")
                    click.echo("Fetching topology from registry")
                    self.lp_topo_get(topology, topology_registry)
                    return os.path.abspath(self.context.workspace+"/topologies/"+topology)
            except Exception as e:
                click.echo("Exception occurred "+str(e))
        raise IOError("Topology file not found. Invalid topology reference in PinFile")

    def find_layout(self, layout, layout_registry=None):
        print("searching for layout in configured workspace: "+self.context.workspace)
        try:
            layouts = os.listdir(self.context.workspace+"/layouts")
            if layout in layouts:
                return os.path.abspath(self.context.workspace+"/layouts/"+layout)
        except OSError as e:
            click.echo(str(e))
            click.echo("layouts directory  not found in workspace.")
        except Exception as e:
            click.echo(str(e))
        click.echo("Searching for layout in linchpin package.")
        layouts = self.lp_layout_list()
        layouts = [t["name"] for t in layouts]
        if layout in layouts:
            click.echo("layout file found in linchpin package.")
            click.echo("Copying it to workspace")
            self.lp_layout_get(layout)
            return os.path.abspath(self.context.workspace+"/layouts/"+layout)
        click.echo("layout file not found")
        click.echo("Searching for layout from upstream")
        # currently supports only one layout registry per PinFile
        if layout_registry:
            try:
                layouts = self.lp_layout_list(layout_registry)
                layouts = [x["name"] for x in layouts]
                if layout in layouts:
                    click.echo("Found layout in registry")
                    click.echo("Fetching layout from registry")
                    self.lp_layout_get(layout, layout_registry)
                    return os.path.abspath(self.context.workspace+"/layouts/"+layout)
            except Exception as e:
                click.echo("Exception occurred "+str(e))
        raise IOError("layout file not found. Invalid layout reference in PinFile")

>>>>>>> 3f2579bb
    def lp_topo_get(self, topo, upstream=None):
        """
        search_order : get topologies from upstream if mentioned
                       get topologies from core package
        # need to add checks for ./topologies
        """
        if upstream is None:
            get_file(self.base_path + "/ex_topo/" + topo, "./topologies/")
        else:
            g = GitHub(upstream)
            files = g.list_files("ex_topo")
            link = filter(lambda link: link['name'] == topo, files)
            link = link[0]["download_url"]
            get_file(link, "./topologies", True)
            return link

    def lp_layout_list(self, upstream=None):
        """
        search_order : list layouts from upstream if mentioned
                       list layouts from core package
        """
        if upstream is None:
            l_files = list_files(self.base_path + "/inventory_layouts")
            return l_files
        else:
            g = GitHub(upstream)
            l_files = []
            files = g.list_files("inventory_layouts")
            return files

    def lp_layout_get(self, layout, upstream=None):
        """
        search_order : get layouts from upstream if mentioned
                       get layouts from core package
        """
        if upstream is None:
            get_file(self.base_path + "/inventory_layouts/" + layout,
                     "./layouts/")
        else:
            g = GitHub(upstream)
            files = g.list_files("inventory_layouts")
            link = filter(lambda link: link['name'] == layout, files)
            link = link[0]["download_url"]
            get_file(link, "./layouts", True)
            return link

    def lp_drop(self, config, pf):
        """ drop module of linchpin cli : find implementation in cli.py
        inventory_outputs paths"""
        """
        config.variable_manager.extra_vars = {}
        init_dir = os.getcwd()
        pfs = list_by_ext(init_dir, "PinFile")
        if len(pfs) == 0:
            display("ERROR:001")
        if len(pfs) > 1:
            display("ERROR:002")
        pf = pfs[0]
        pf = parse_yaml(pf)
<<<<<<< HEAD
        e_vars_grp = get_evars(pf)
        for e_vars in e_vars_grp:
            e_vars['linchpin_config'] = "/etc/linchpin/linchpin_config.yml"
            topo_name = parse_yaml(e_vars["topology"])["topology_name"]
            e_vars['topology_output_file'] = init_dir + "/outputs/" + \
                                                        topo_name + ".output"
            e_vars['inventory_outputs_path'] = init_dir + "/inventories"
            e_vars['state'] = "absent"
            invoke_linchpin(config, e_vars, "PROVISION", console=True)
        """
=======
        e_vars = {}
        e_vars['linchpin_config'] = self.get_config_path()
        e_vars['outputfolder_path'] = self.context.workspace+"/outputs"
        e_vars['inventory_outputs_path'] = self.context.workspace+"/inventories"
        e_vars['keystore_path'] = self.context.workspace+"/keystore"
        e_vars['state'] = "present"
        # checks wether the targets are valid or not
        if set(targets) == set(pf.keys()).intersection(targets) and len(targets) > 0:
            for target in targets:
                topology = pf[target]['topology']
                topology_registry = pf.get("topology_registry", None)
                e_vars['topology'] = self.find_topology(pf[target]["topology"],
                                                        topology_registry)
                if pf[target].has_key("layout"):
                    e_vars['inventory_layout_file'] = self.context.workspace+"/layouts/"+pf[target]["layout"]
                output = invoke_linchpin(self.base_path,
                                         e_vars,
                                         "PROVISION",
                                         console=True)

        elif len(targets) == 0:
            for target in set(pf.keys()).difference(self.excludes):
                topology = pf[target]['topology']
                topology_registry = pf.get("topology_registry", None)
                e_vars['topology'] = self.find_topology(pf[target]["topology"],
                                                        topology_registry)
                if pf[target].has_key("layout"):
                    e_vars['inventory_layout_file'] = self.context.workspace+"/layouts/"+pf[target]["layout"]
                output = invoke_linchpin(self.base_path, e_vars, "PROVISION",
                                         console=True)
        else:
            raise  KeyError("One or more Invalid targets found")
>>>>>>> 3f2579bb

    def lp_rise(self, pf, target):
        """ rise module of linchpin cli find implementation in cli.py"""
        """
        init_dir = os.getcwd()
        pfs = list_by_ext(init_dir, "PinFile")
        pf = pfs[0]
        pf = parse_yaml(pf)
<<<<<<< HEAD
        e_vars_grp = get_evars(pf)
        for e_vars in e_vars_grp:
            e_vars['linchpin_config'] = self.get_config_path()
            e_vars['outputfolder_path'] = init_dir+"/outputs"
            e_vars['inventory_outputs_path'] = init_dir+"/inventories"
            e_vars['state'] = "present"
            output = invoke_linchpin(config, e_vars, "PROVISION", console=True)
        """
=======
        e_vars = {}
        e_vars['linchpin_config'] = self.get_config_path()
        e_vars['inventory_outputs_path'] = self.context.workspace + "/inventories"
        e_vars['keystore_path'] = self.context.workspace+"/keystore"
        e_vars['state'] = "absent"
        # checks wether the targets are valid or not
        if set(targets) == set(pf.keys()).intersection(targets) and len(targets) > 0:
            for target in targets:
                topology = pf[target]['topology']
                topology_registry = pf.get("topology_registry", None)
                e_vars['topology'] = self.find_topology(pf[target]["topology"],
                                                        topology_registry)
                output_file = ( self.context.workspace + "/outputs/" +
                                topology.strip(".yaml").strip(".yml") +
                                ".output")
                e_vars['topology_output_file'] = output_file
                output = invoke_linchpin(self.base_path,
                                         e_vars,
                                         "TEARDOWN",
                                         console=True)

        elif len(targets) == 0:
            for target in set(pf.keys()).difference(self.excludes):
                e_vars['topology'] = self.find_topology(pf[target]["topology"],
                                                        pf)
                topology = pf[target]["topology"].strip(".yml").strip(".yaml")
                output_file = (self.context.workspace + "/outputs/" +
                                topology.strip("yaml").strip("yml") +
                                ".output")

                e_vars['topology_output_file'] = output_file
                output = invoke_linchpin(self.base_path,
                                         e_vars,
                                         "TEARDOWN",
                                         console=True)
        else:
            raise  KeyError("One or more Invalid targets found")

>>>>>>> 3f2579bb

    def lp_validate(self, topo, layout=None, pf=None):
        """ validate module of linchpin cli :
        currenly validates only topologies,
        need to implement pf, layouts too"""
        e_vars = {}
        e_vars["schema"] = self.base_path + "/schemas/schema_v3.json"
        e_vars["data"] = topo
        result = invoke_linchpin(self.base_path, e_vars,
                                 "SCHEMA_CHECK", console=True)
        return result

    def lp_invgen(self, topoout, layout, invout, invtype):
        """ invgen module of linchpin cli """
        e_vars = {}
        e_vars['linchpin_config'] = self.get_config_path()
        e_vars['output'] = os.path.abspath(topoout)
        e_vars['layout'] = os.path.abspath(layout)
        e_vars['inventory_type'] = invtype
        e_vars['inventory_output'] = invout
        result = invoke_linchpin(self.base_path,
                                 e_vars,
                                 "INVGEN",
                                 console=True)

    def lp_test(self, topo, layout, pf):
        """ test module of linchpin.api"""
        e_vars = {}
        e_vars['data'] = topo
        e_vars['schema'] = self.base_path + "/schemas/schema_v3.json"
        result = invoke_linchpin(self.base_path, e_vars, "TEST", console=True)
        return result<|MERGE_RESOLUTION|>--- conflicted
+++ resolved
@@ -3,9 +3,10 @@
 import inspect
 import ansible
 import pprint
+import requests
+import jsonschema as jsch
 from tabulate import tabulate
 from ansible import utils
-import jsonschema as jsch
 from collections import namedtuple
 from ansible import utils
 from ansible.parsing.dataloader import DataLoader
@@ -20,19 +21,17 @@
 from github import GitHub
 
 
+
 class LinchpinAPI:
 
-<<<<<<< HEAD
-    def __init__(self):
-=======
     UPSTREAM_EXAMPLES_PATH = "linchpin/examples"
     def __init__(self, context):
->>>>>>> 3f2579bb
         base_path = os.path.dirname(__file__).split("/")[0:-2]
         self.base_path = "/{}/linchpin/".format('/'.join(base_path))
         self.excludes = set(["topology_upstream",
                              "layout_upstream",
                              "post_actions"])
+        self.context = context
 
     def get_config_path(self):
         try:
@@ -79,36 +78,22 @@
                 e_vars.append(e_var_grp)
         return e_vars
 
-    def lp_list(self, config, topos=False, layouts=False):
-        """ list module of linchpin  """
-        if topos and layouts:
-            t_files = list_files(config.clipath+"/ex_topo")
-            l_files = list_files(config.clipath+"/inventory_layouts")
-            return (t_files, l_files)
-        if topos:
-            t_files = list_files(config.clipath+"/ex_topo")
-            return t_files
-        if layouts:
-            l_files = list_files(config.clipath+"/inventory_layouts")
-            return l_files
-
     def lp_topo_list(self, upstream=None):
         """
         search_order : list topologies from upstream if mentioned
                        list topologies from current folder
         """
         if upstream is None:
-            t_files = list_files(self.base_path + "/ex_topo")
+            t_files = list_files(self.base_path + "/examples/topology/")
             return t_files
         else:
-            print "getting from upstream"
+            print("getting from upstream")
             g = GitHub(upstream)
             t_files = []
-            files = g.list_files("ex_topo")
+            repo_path = LinchpinAPI.UPSTREAM_EXAMPLES_PATH + "/topology"
+            files = g.list_files(repo_path)
             return files
 
-<<<<<<< HEAD
-=======
     def find_topology(self, topology, topolgy_registry):
         print("searching for topology in configured workspace: "+self.context.workspace)
         try:
@@ -179,7 +164,6 @@
                 click.echo("Exception occurred "+str(e))
         raise IOError("layout file not found. Invalid layout reference in PinFile")
 
->>>>>>> 3f2579bb
     def lp_topo_get(self, topo, upstream=None):
         """
         search_order : get topologies from upstream if mentioned
@@ -187,14 +171,19 @@
         # need to add checks for ./topologies
         """
         if upstream is None:
-            get_file(self.base_path + "/ex_topo/" + topo, "./topologies/")
+            pkg_file_path = self.base_path + "/examples/topology/" + topo
+            return open(pkg_file_path).read()
+            #get_file(self.base_path + "/examples/topology/" + topo,
+            #         "./topologies/")
         else:
             g = GitHub(upstream)
-            files = g.list_files("ex_topo")
+            repo_path = LinchpinAPI.UPSTREAM_EXAMPLES_PATH + "/topology"
+            files = g.list_files(repo_path)
             link = filter(lambda link: link['name'] == topo, files)
             link = link[0]["download_url"]
-            get_file(link, "./topologies", True)
-            return link
+            return requests.get(link).text
+            #get_file(link, "./topologies", True)
+            #return link
 
     def lp_layout_list(self, upstream=None):
         """
@@ -202,12 +191,13 @@
                        list layouts from core package
         """
         if upstream is None:
-            l_files = list_files(self.base_path + "/inventory_layouts")
+            l_files = list_files(self.base_path + "examples/layouts/")
             return l_files
         else:
             g = GitHub(upstream)
             l_files = []
-            files = g.list_files("inventory_layouts")
+            repo_path = LinchpinAPI.UPSTREAM_EXAMPLES_PATH + "/layouts"
+            files = g.list_files(repo_path)
             return files
 
     def lp_layout_get(self, layout, upstream=None):
@@ -216,41 +206,21 @@
                        get layouts from core package
         """
         if upstream is None:
-            get_file(self.base_path + "/inventory_layouts/" + layout,
-                     "./layouts/")
+            pkg_file_path = self.base_path + "/examples/layouts/" + layout
+            return open(pkg_file_path, "r").read()
+            #get_file(self.base_path + "/examples/layouts/" + layout,
+            #         "./layouts/")
         else:
             g = GitHub(upstream)
-            files = g.list_files("inventory_layouts")
+            repo_path = LinchpinAPI.UPSTREAM_EXAMPLES_PATH + "/layouts"
+            files = g.list_files(repo_path)
             link = filter(lambda link: link['name'] == layout, files)
             link = link[0]["download_url"]
-            get_file(link, "./layouts", True)
-            return link
-
-    def lp_drop(self, config, pf):
-        """ drop module of linchpin cli : find implementation in cli.py
-        inventory_outputs paths"""
-        """
-        config.variable_manager.extra_vars = {}
-        init_dir = os.getcwd()
-        pfs = list_by_ext(init_dir, "PinFile")
-        if len(pfs) == 0:
-            display("ERROR:001")
-        if len(pfs) > 1:
-            display("ERROR:002")
-        pf = pfs[0]
+            return requests.get(link).text
+
+
+    def lp_rise(self, pf, targets):
         pf = parse_yaml(pf)
-<<<<<<< HEAD
-        e_vars_grp = get_evars(pf)
-        for e_vars in e_vars_grp:
-            e_vars['linchpin_config'] = "/etc/linchpin/linchpin_config.yml"
-            topo_name = parse_yaml(e_vars["topology"])["topology_name"]
-            e_vars['topology_output_file'] = init_dir + "/outputs/" + \
-                                                        topo_name + ".output"
-            e_vars['inventory_outputs_path'] = init_dir + "/inventories"
-            e_vars['state'] = "absent"
-            invoke_linchpin(config, e_vars, "PROVISION", console=True)
-        """
-=======
         e_vars = {}
         e_vars['linchpin_config'] = self.get_config_path()
         e_vars['outputfolder_path'] = self.context.workspace+"/outputs"
@@ -283,25 +253,10 @@
                                          console=True)
         else:
             raise  KeyError("One or more Invalid targets found")
->>>>>>> 3f2579bb
-
-    def lp_rise(self, pf, target):
-        """ rise module of linchpin cli find implementation in cli.py"""
-        """
-        init_dir = os.getcwd()
-        pfs = list_by_ext(init_dir, "PinFile")
-        pf = pfs[0]
+
+    def lp_drop(self, pf, targets):
+        """ drop module of linchpin cli """
         pf = parse_yaml(pf)
-<<<<<<< HEAD
-        e_vars_grp = get_evars(pf)
-        for e_vars in e_vars_grp:
-            e_vars['linchpin_config'] = self.get_config_path()
-            e_vars['outputfolder_path'] = init_dir+"/outputs"
-            e_vars['inventory_outputs_path'] = init_dir+"/inventories"
-            e_vars['state'] = "present"
-            output = invoke_linchpin(config, e_vars, "PROVISION", console=True)
-        """
-=======
         e_vars = {}
         e_vars['linchpin_config'] = self.get_config_path()
         e_vars['inventory_outputs_path'] = self.context.workspace + "/inventories"
@@ -340,18 +295,16 @@
         else:
             raise  KeyError("One or more Invalid targets found")
 
->>>>>>> 3f2579bb
-
-    def lp_validate(self, topo, layout=None, pf=None):
-        """ validate module of linchpin cli :
-        currenly validates only topologies,
-        need to implement pf, layouts too"""
+
+    def lp_validate_topology(self, topology):
         e_vars = {}
         e_vars["schema"] = self.base_path + "/schemas/schema_v3.json"
-        e_vars["data"] = topo
+        e_vars["data"] = topology
         result = invoke_linchpin(self.base_path, e_vars,
                                  "SCHEMA_CHECK", console=True)
+        print(result)
         return result
+
 
     def lp_invgen(self, topoout, layout, invout, invtype):
         """ invgen module of linchpin cli """
