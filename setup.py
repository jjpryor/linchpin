--- conflicted
+++ resolved
@@ -25,13 +25,8 @@
     return file_set
 
 setup(
-<<<<<<< HEAD
     name='linchpin',
-    version='0.8',
-=======
-    name='LinchpinCli',
     version='0.8.1',
->>>>>>> a5f660e0
     py_modules= ['linchpin'],
     install_requires=[
         'Click',
