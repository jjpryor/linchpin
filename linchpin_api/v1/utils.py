--- conflicted
+++ resolved
@@ -27,13 +27,8 @@
 def parse_yaml(pf):
     """ parses yaml file into json object """
     print("debug::print file path")
-<<<<<<< HEAD
-    print(lpf)
-    with open(lpf, 'r') as stream:
-=======
     print(pf)
     with open(pf, 'r') as stream:
->>>>>>> 34a9f5b6
         try:
             pf = yaml.load(stream)
             return pf
