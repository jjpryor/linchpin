--- conflicted
+++ resolved
@@ -1,9 +1,5 @@
 <domain type='{{ definition[1]['driver'] | default('kvm') }}'>
-<<<<<<< HEAD
-  <name>{{ definition[0] }}_{{ definition[1]['res_name'] }}_{{ definition[2] }}</name>
-=======
   <name>{{ definition[0] }}_{{ definition[1]['res_name'] | default(definition[1]['name']) }}_{{ definition[2] }}</name>
->>>>>>> 3f2579bb
   <memory unit='KiB'>{{ definition[1]['memory'] * 1024 | int }}</memory>
   <vcpu placement='static'>{{ definition[1]['vcpus'] }}</vcpu>
   <os>
@@ -30,11 +26,7 @@
 {% endif %}
     <disk type='file' device='disk'>
       <driver name='qemu' type='qcow2'/>
-<<<<<<< HEAD
-      <source file='{{ definition[3] }}{{ definition[0] }}_{{ definition[1]['res_name'] }}_{{ definition[2] }}.{{ definition[4] }}'/>
-=======
       <source file='{{ definition[3] }}{{ definition[0] }}_{{ definition[1]['res_name'] | default(definition[1]['name']) }}_{{ definition[2] }}.{{ definition[4] }}'/>
->>>>>>> 3f2579bb
       <target dev='vda' bus='virtio'/>
     </disk>
 {% for network in definition[1]['networks'] %}
