from setuptools import setup, find_packages
from pip.req import parse_requirements
import os

# reading requirements from requirements.txt
dir_path = os.path.dirname(os.path.realpath(__file__))
reqs_file = 'requirements.txt'.format(dir_path)
with open(reqs_file) as f:
    required = f.read().splitlines()

ignore_dir = ['.git']

setup(
    name='linchpin',
    version='1.0.0a1',
    description = 'Ansible based multi cloud orchestrator',
    author = 'samvaran kashyap rallabandi',
    author_email = 'samvaran.kashyap@gmail.com',
    url = 'http://linch-pin.readthedocs.io/',
    setup_requires=required,
    install_requires=required,
    entry_points='''
        [console_scripts]
        linchpin=linchpin:cli
    ''',
    extras_require = {
<<<<<<< HEAD
        'libvirt': ["libvirt-python>=3.0.0", "lxml"],
=======
>>>>>>> 3f2579bb
        'krbV': ["python-krbV"],
        'beaker':  ['beaker-client==23.3'],
        'docs': ["docutils","sphinx","sphinx_rtd_theme"],
        'tests': ["nose","mock","coverage"],
        'libvirt': ["libvirt-python>=3.0.0", "lxml"],
    },
    dependency_links = ['https://github.com/eevee/camel/archive/v0.1.tar.gz#egg=camel-99.1'],
    zip_safe=False,
    packages=find_packages(),
    include_package_data=True,
    scripts=['scripts/linchpin_complete.sh']
)<|MERGE_RESOLUTION|>--- conflicted
+++ resolved
@@ -24,10 +24,6 @@
         linchpin=linchpin:cli
     ''',
     extras_require = {
-<<<<<<< HEAD
-        'libvirt': ["libvirt-python>=3.0.0", "lxml"],
-=======
->>>>>>> 3f2579bb
         'krbV': ["python-krbV"],
         'beaker':  ['beaker-client==23.3'],
         'docs': ["docutils","sphinx","sphinx_rtd_theme"],
