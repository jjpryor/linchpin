---
#- name: auth_var
#  debug:
#    var: auth_var

- name: "provision/teardown os_server resources with provided auth"
  os_server2:
    state: "{{ state }}"
    auth: "{{ auth_var }}"
<<<<<<< HEAD
    name: "{{ os_resource_name }}"
    image: "{{ res_def['image'] }}"
=======
    name: "{{ res_grp_name }}_{{ res_def['res_name'] | default(res_def['name']) }}"
    image: "{{ res_def['image'] | default(omit) }}"
>>>>>>> 5ba7b4f7
    key_name: "{{ res_def['keypair'] }}"
    api_timeout: 99999
    flavor: "{{ res_def['flavor'] }}"
    nics:  "{{ res_def['networks'] | default(omit) | os_net }}"
    floating_ip_pools: "{{ res_def['fip_pool'] | default(omit) }}"
    security_groups: "{{ res_def['security_groups'] | default(omit) }}"
    userdata: "{{ res_def['userdata'] | default(omit) }}"
    count: "{{ res_def['count'] }}"
    boot_from_volume: "{{ res_def['boot_from_volume'] | default(omit) }}"
    terminate_volume: "{{ res_def['boot_from_volume'] | default(omit) }}"
    volume_size: "{{ res_def['volume_size'] | default(omit) }}"
    boot_volume: "{{ res_def['boot_volume'] | default(omit) }}"
  register: res_def_output
  when: not async and auth_var is defined

- name: "Append outputitem to topology_outputs"
  set_fact:
    topology_outputs_os_server: "{{ topology_outputs_os_server + [res_def_output] }}"
  when: not async and auth_var is defined

- name: "provision/teardown os_server resources"
  os_server2:
    state: "{{ state }}"
<<<<<<< HEAD
    name: "{{ os_resource_name }}"
    image: "{{ res_def['image'] }}"
=======
    name: "{{ res_grp_name }}_{{ res_def['res_name'] | default(res_def['name']) }}"
    image: "{{ res_def['image'] | default(omit) }}"
>>>>>>> 5ba7b4f7
    key_name: "{{ res_def['keypair'] }}"
    api_timeout: 99999
    flavor: "{{ res_def['flavor'] }}"
    nics:  "{{ res_def['networks'] | default(omit) | os_net }}"
    floating_ip_pools: "{{ res_def['fip_pool'] | default(omit) }}"
    security_groups: "{{ res_def['security_groups'] | default(omit) }}"
    userdata: "{{ res_def['userdata'] | default(omit) }}"
    count: "{{ res_def['count'] }}"
    boot_from_volume: "{{ res_def['boot_from_volume'] | default(omit) }}"
    terminate_volume: "{{ res_def['boot_from_volume'] | default(omit) }}"
    volume_size: "{{ res_def['volume_size'] | default(omit) }}"
    boot_volume: "{{ res_def['boot_volume'] | default(omit) }}"
  register: res_def_output
  when: not async and auth_var is not defined

- name: "Append outputitem to topology_outputs"
  set_fact:
    topology_outputs_os_server: "{{ topology_outputs_os_server + [res_def_output] }}"
  when: not async and auth_var is not defined and res_def_output['skipped'] is not defined

- name: "Async:: provision/teardown os_server resources by looping on count"
  os_server2:
    state: "{{ state }}"
    auth: "{{ auth_var | provide_default(omit) }}"
<<<<<<< HEAD
    name: "{{ os_resource_name }}"
    image: "{{ res_def['image'] }}"
=======
    name: "{{ res_grp_name }}_{{ res_def['res_name'] | default(res_def['name']) }}"
    image: "{{ res_def['image'] | default(omit) }}"
>>>>>>> 5ba7b4f7
    key_name: "{{ res_def['keypair'] }}"
    api_timeout: 99999
    flavor: "{{ res_def['flavor'] }}"
    nics:  "{{ res_def['networks'] | os_net }}"
    floating_ip_pools: "{{ res_def['fip_pool'] | default(omit) }}"
    security_groups: "{{ res_def['security_groups'] | default(omit) }}"
    userdata: "{{ res_def['userdata'] | default(omit) }}"
    count: "{{ res_def['count'] }}"
    boot_from_volume: "{{ res_def['boot_from_volume'] | default(omit) }}"
    terminate_volume: "{{ res_def['boot_from_volume'] | default(omit) }}"
    volume_size: "{{ res_def['volume_size'] | default(omit) }}"
    boot_volume: "{{ res_def['boot_volume'] | default(omit) }}"
  async: "{{ async_timeout | default(1000) }}"
  poll: 0
  register: res_def_output
  when: async and auth_var is defined

- name: "Async:: Append outputitem to topology_outputs"
  set_fact:
    topology_outputs_os_server: "{{ topology_outputs_os_server + [res_def_output] }}"
  when: async and auth_var is defined and res_def_output['skipped'] is not defined

- name: "Async:: Provision/teardown os_server resources by looping on count"
  os_server2:
    state: "{{ state }}"
<<<<<<< HEAD
    name: "{{ os_resource_name }}"
    image: "{{ res_def['image'] }}"
=======
    name: "{{ res_grp_name }}_{{ res_def['res_name'] | default(res_def['name']) }}"
    image: "{{ res_def['image'] | default(omit) }}"
>>>>>>> 5ba7b4f7
    key_name: "{{ res_def['keypair'] }}"
    api_timeout: 99999
    flavor: "{{ res_def['flavor'] }}"
    nics:  "{{ res_def['networks'] | os_net }}"
    floating_ip_pools: "{{ res_def['fip_pool'] | default(omit) }}"
    security_groups: "{{ res_def['security_groups'] | default(omit) }}"
    userdata: "{{ res_def['userdata'] | default(omit) }}"
    count: "{{ res_def['count'] }}"
    boot_from_volume: "{{ res_def['boot_from_volume'] | default(omit) }}"
    terminate_volume: "{{ res_def['boot_from_volume'] | default(omit) }}"
    volume_size: "{{ res_def['volume_size'] | default(omit) }}"
    boot_volume: "{{ res_def['boot_volume'] | default(omit) }}"
  async: "{{ async_timeout | default(1000) }}"
  poll: 0
  register: res_def_output
  when: async and auth_var is not defined

# following tasks saves the async job details
- name: "Async:: save the job id"
  set_fact:
   topology_outputs_os_server: "{{ topology_outputs_os_server + [ res_def_output ] }}"
  when: async and res_def_output['skipped'] is not defined
<|MERGE_RESOLUTION|>--- conflicted
+++ resolved
@@ -7,13 +7,8 @@
   os_server2:
     state: "{{ state }}"
     auth: "{{ auth_var }}"
-<<<<<<< HEAD
     name: "{{ os_resource_name }}"
-    image: "{{ res_def['image'] }}"
-=======
-    name: "{{ res_grp_name }}_{{ res_def['res_name'] | default(res_def['name']) }}"
     image: "{{ res_def['image'] | default(omit) }}"
->>>>>>> 5ba7b4f7
     key_name: "{{ res_def['keypair'] }}"
     api_timeout: 99999
     flavor: "{{ res_def['flavor'] }}"
@@ -37,13 +32,8 @@
 - name: "provision/teardown os_server resources"
   os_server2:
     state: "{{ state }}"
-<<<<<<< HEAD
     name: "{{ os_resource_name }}"
-    image: "{{ res_def['image'] }}"
-=======
-    name: "{{ res_grp_name }}_{{ res_def['res_name'] | default(res_def['name']) }}"
     image: "{{ res_def['image'] | default(omit) }}"
->>>>>>> 5ba7b4f7
     key_name: "{{ res_def['keypair'] }}"
     api_timeout: 99999
     flavor: "{{ res_def['flavor'] }}"
@@ -68,13 +58,8 @@
   os_server2:
     state: "{{ state }}"
     auth: "{{ auth_var | provide_default(omit) }}"
-<<<<<<< HEAD
     name: "{{ os_resource_name }}"
-    image: "{{ res_def['image'] }}"
-=======
-    name: "{{ res_grp_name }}_{{ res_def['res_name'] | default(res_def['name']) }}"
     image: "{{ res_def['image'] | default(omit) }}"
->>>>>>> 5ba7b4f7
     key_name: "{{ res_def['keypair'] }}"
     api_timeout: 99999
     flavor: "{{ res_def['flavor'] }}"
@@ -100,13 +85,8 @@
 - name: "Async:: Provision/teardown os_server resources by looping on count"
   os_server2:
     state: "{{ state }}"
-<<<<<<< HEAD
     name: "{{ os_resource_name }}"
-    image: "{{ res_def['image'] }}"
-=======
-    name: "{{ res_grp_name }}_{{ res_def['res_name'] | default(res_def['name']) }}"
     image: "{{ res_def['image'] | default(omit) }}"
->>>>>>> 5ba7b4f7
     key_name: "{{ res_def['keypair'] }}"
     api_timeout: 99999
     flavor: "{{ res_def['flavor'] }}"
