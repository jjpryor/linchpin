---
#includes the output file of linchpin
- include_vars: "{{ topology_output_file | default( outputfolder_path+'/'+output.output.data.topology_name+'.output.yaml' ) }}"


# include inventory generation files here.
# Can be overridden by extravar inventory_layout_file,
- name: "include the layout file for inventory generation"
  set_fact:
    inventory_layout: "{{ inventory_layout_file | default( inventory_layouts_path+'/'+'openshift-3node-cluster.yml') | ordered_yaml }}"


- name: "Updating topology_outputs"
  set_fact:
    topology_outputs:
      os_server_res: "{{ os_server_res }}"
      aws_ec2_res: "{{ aws_ec2_res }}"
      gcloud_gce_res: "{{ gcloud_gce_res }}"
      duffy_res: "{{ duffy_res }}"
      beaker_res: "{{ beaker_res }}"
      libvirt_res: "{{ libvirt_res }}"
<<<<<<< HEAD
=======
  when: state == "present" and inventory_layout is defined

# parse inventory generation files here : can be overridden by extravar inventory_layout_file currently defaulted to openshift-3node-cluster.yml
- name: "Parse inventory layout as a ordered dict"
  set_fact:
    inventory_layout: "{{ inventory_layout_file | default( inventory_layouts_path+'/'+'openshift-3node-cluster.yml') | ordered_yaml }}"

# updating inventory output file with the absoulte path configured if given : can be overridden by  extravar inventory_output_file currently
- name: "DEBUG:: inventory_outputs_path ##########"
  debug:
    msg: "{{ inventory_outputs_path }}"
>>>>>>> 3f2579bb
  when: state == "present" and inventory_layout is defined


# updating inventory output file with the absolute path configured if given.
# Can be overridden by extravar inventory_output_file currently
- name: "Updating inventory_output_file with the absolute path"
  set_fact:
    inventory_output_file: "{{ inventory_output_file | default( inventory_outputs_path+'/'+output.output.data.topology_name ) }}"


- name: "Generate Generic Inventory"
  template:
    src: "templates/generic_inventory_formatter.j2"
    dest: "{{ inventory_output_file }}.inventory"
  when: state == "present" and inventory_layout is defined<|MERGE_RESOLUTION|>--- conflicted
+++ resolved
@@ -1,14 +1,7 @@
 ---
 #includes the output file of linchpin
+
 - include_vars: "{{ topology_output_file | default( outputfolder_path+'/'+output.output.data.topology_name+'.output.yaml' ) }}"
-
-
-# include inventory generation files here.
-# Can be overridden by extravar inventory_layout_file,
-- name: "include the layout file for inventory generation"
-  set_fact:
-    inventory_layout: "{{ inventory_layout_file | default( inventory_layouts_path+'/'+'openshift-3node-cluster.yml') | ordered_yaml }}"
-
 
 - name: "Updating topology_outputs"
   set_fact:
@@ -19,8 +12,6 @@
       duffy_res: "{{ duffy_res }}"
       beaker_res: "{{ beaker_res }}"
       libvirt_res: "{{ libvirt_res }}"
-<<<<<<< HEAD
-=======
   when: state == "present" and inventory_layout is defined
 
 # parse inventory generation files here : can be overridden by extravar inventory_layout_file currently defaulted to openshift-3node-cluster.yml
@@ -32,19 +23,13 @@
 - name: "DEBUG:: inventory_outputs_path ##########"
   debug:
     msg: "{{ inventory_outputs_path }}"
->>>>>>> 3f2579bb
   when: state == "present" and inventory_layout is defined
 
-
-# updating inventory output file with the absolute path configured if given.
-# Can be overridden by extravar inventory_output_file currently
 - name: "Updating inventory_output_file with the absolute path"
   set_fact:
     inventory_output_file: "{{ inventory_output_file | default( inventory_outputs_path+'/'+output.output.data.topology_name ) }}"
 
-
 - name: "Generate Generic Inventory"
   template:
     src: "templates/generic_inventory_formatter.j2"
-    dest: "{{ inventory_output_file }}.inventory"
-  when: state == "present" and inventory_layout is defined+    dest: "{{ inventory_output_file }}.inventory"