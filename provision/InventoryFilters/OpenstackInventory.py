#!/usr/bin/env python
import abc
import json
import StringIO
from ansible import errors

try:
    from configparser import ConfigParser
except ImportError:
    from ConfigParser import ConfigParser

from InventoryFilter import InventoryFilter


class OpenstackInventory(InventoryFilter):

    def get_host_ips(self, topo, async_flag=False):
        host_public_ips = []
        if async_flag==True:
            for group in topo['os_server_res']:
                for result in  group["results"]:
                    output = open(result["item"]["results_file"],"r").read()
                    output = json.loads(output)
                    host_public_ips.append(str(output['server']['public_v4']))
        else:
            for group in topo['os_server_res']:
                host_public_ips.append(str(group['server']['public_v4']))
        return host_public_ips

    def get_inventory(self, topo, async_flag, layout):
<<<<<<< HEAD

        # calculating number of groups from topology file
        if len(topo['os_server_res'])== 0:
            return ""

        # calculating number of groups from topology file
=======
        if len(topo['os_server_res'])== 0:
            return "" 
>>>>>>> 17647182
        no_of_groups = len(topo['os_server_res'])
        inven_hosts = self.get_host_ips(topo, async_flag)
        # adding sections to respective host groups
        host_groups = self.get_layout_host_groups(layout)
        self.add_sections(host_groups)
        # set children for each host group
        self.set_children(layout)
        # set vars for each host group
        self.set_vars(layout)
        # add ip addresses to each host
        self.add_ips_to_groups(inven_hosts, layout)
        self.add_common_vars(host_groups, layout)
        output = StringIO.StringIO()
        self.config.write(output)
        return output.getvalue()<|MERGE_RESOLUTION|>--- conflicted
+++ resolved
@@ -28,17 +28,11 @@
         return host_public_ips
 
     def get_inventory(self, topo, async_flag, layout):
-<<<<<<< HEAD
 
         # calculating number of groups from topology file
         if len(topo['os_server_res'])== 0:
             return ""
 
-        # calculating number of groups from topology file
-=======
-        if len(topo['os_server_res'])== 0:
-            return "" 
->>>>>>> 17647182
         no_of_groups = len(topo['os_server_res'])
         inven_hosts = self.get_host_ips(topo, async_flag)
         # adding sections to respective host groups
