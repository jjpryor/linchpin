--- conflicted
+++ resolved
@@ -1,8 +1,4 @@
 from setuptools import setup, find_packages
-<<<<<<< HEAD
-#from distutils.core import setup
-=======
->>>>>>> 876497a8
 from pip.req import parse_requirements
 import os
 
@@ -28,16 +24,13 @@
         linchpin=linchpin:cli
     ''',
     extras_require = {
-        'libvirt': ["libvirt-python>=3.0.0"],
-        'krbV': ["python-krbV"]
-<<<<<<< HEAD
-=======
+        'libvirt': ["libvirt-python>=3.0.0", "lxml"],
+        'krbV': ["python-krbV"],
         'beaker':  ['beaker-client==23.3'],
         'docs': ["docutils","sphinx","sphinx_rtd_theme"],
         'tests': ["nose","mock","coverage"],
->>>>>>> 876497a8
     },
-    dependency_links = ['https://github.com/eevee/camel/tree/v0.1/tarball/'],
+    dependency_links = ['https://github.com/eevee/camel/archive/v0.1.tar.gz#egg=camel-99.1'],
     zip_safe=False,
     packages=find_packages(),
     include_package_data=True,
