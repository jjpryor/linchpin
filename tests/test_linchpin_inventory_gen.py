import os
import sys
import json
import pdb
from nose.tools import assert_equal
from nose.tools import assert_not_equal
from nose.tools import assert_raises
from nose.tools import raises
from nose import with_setup
from collections import namedtuple
from ansible.parsing.dataloader import DataLoader
from ansible.vars import VariableManager
from ansible.inventory import Inventory
from ansible.executor.playbook_executor import PlaybookExecutor


class TestLinchPinInventoryGen(object):
    @classmethod
    def setup(self):
        """This method is run once before _each_ test method is executed"""
        # contains all the intialisation required for linchpin
        self.variable_manager = VariableManager()
        self.loader = DataLoader()
        self.inventory = Inventory(loader=self.loader,
                                   variable_manager=self.variable_manager,
                                   host_list=['localhost'])
        base_path = os.path.realpath(__file__)
        base_path = "/".join(base_path.split("/")[0:-2])
        playbook_path = base_path+"/tests/playbooks/test_inventory.yml"
        self.playbook_path = playbook_path
        self.Options = namedtuple('Options',
                                  ['listtags',
                                   'listtasks',
                                   'listhosts',
                                   'syntax',
                                   'connection',
                                   'module_path',
                                   'forks',
                                   'remote_user',
                                   'private_key_file',
                                   'ssh_common_args',
                                   'ssh_extra_args',
                                   'sftp_extra_args',
                                   'scp_extra_args',
                                   'become',
                                   'become_method',
                                   'become_user',
                                   'verbosity',
                                   'check'])
        self.options = self.Options(listtags=False,
                                    listtasks=False,
                                    listhosts=False,
                                    syntax=False,
                                    connection='ssh',
                                    module_path=None,
                                    forks=100, remote_user='root',
                                    private_key_file=None,
                                    ssh_common_args=None,
                                    ssh_extra_args=None,
                                    sftp_extra_args=None,
                                    scp_extra_args=None,
                                    become=True,
                                    become_method=None,
                                    become_user='root',
                                    verbosity=3,
                                    check=False)
        filepath = os.path.realpath(__file__)
        filepath = "/".join(filepath.split("/")[0:-2]) + "/filter_plugins"
        sys.path.append(filepath)

    @classmethod
    def teardown(self):
        """This method is run once after _each_ test method is executed"""

    @with_setup(setup)
    def test_inventory_aws(self):
        """
        generates inventory for aws on testdata
        """
        self.variable_manager.extra_vars = {'inventory_type': 'aws'}
        pbex = PlaybookExecutor(playbooks=[self.playbook_path],
                                inventory=self.inventory,
                                variable_manager=self.variable_manager,
                                loader=self.loader,
                                options=self.options,
                                passwords={})
        results = pbex.run()
        assert_equal(results, 0)

    @with_setup(setup)
    def test_inventory_gcloud(self):
        """
        generates inventory for gcloud on testdata
        """
        self.variable_manager.extra_vars = {'inventory_type': 'gcloud'}
        pbex = PlaybookExecutor(playbooks=[self.playbook_path],
                                inventory=self.inventory,
                                variable_manager=self.variable_manager,
                                loader=self.loader,
                                options=self.options,
                                passwords={})
        results = pbex.run()
        assert_equal(results, 0)

    @with_setup(setup)
    def test_inventory_os(self):
        """
        generates inventory for openstack on testdata
        """
        self.variable_manager.extra_vars = {'inventory_type': 'os'}
        pbex = PlaybookExecutor(playbooks=[self.playbook_path],
                                inventory=self.inventory,
                                variable_manager=self.variable_manager,
                                loader=self.loader,
                                options=self.options,
                                passwords={})
        results = pbex.run()
        assert_equal(results, 0)

    @with_setup(setup)
    def test_inventory_generic(self):
        """
        generates inventory for generic type on testdata
        """
        self.variable_manager.extra_vars = {'inventory_type': 'generic'}
        pbex = PlaybookExecutor(playbooks=[self.playbook_path],
                                inventory=self.inventory,
                                variable_manager=self.variable_manager,
                                loader=self.loader,
                                options=self.options,
                                passwords={})
        results = pbex.run()
        assert_equal(results, 0)

    @with_setup(setup)
    def test_inventory_duffy(self):
        """
        generates inventory for duffy type on testdata
        """
        self.variable_manager.extra_vars = {'inventory_type': 'duffy'}
        pbex = PlaybookExecutor(playbooks=[self.playbook_path],
                                inventory=self.inventory,
                                variable_manager=self.variable_manager,
                                loader=self.loader,
                                options=self.options,
                                passwords={})
        results = pbex.run()
<<<<<<< HEAD
        assert_equal(results, 1)
=======
        assert_equal(results, 2)
>>>>>>> 34a9f5b6

    @with_setup(setup)
    def test_inventory_other(self):
        """
        generates inventory for not supported type on testdata
        """
        self.variable_manager.extra_vars = {'inventory_type': 'dummy'}
        pbex = PlaybookExecutor(playbooks=[self.playbook_path],
                                inventory=self.inventory,
                                variable_manager=self.variable_manager,
                                loader=self.loader,
                                options=self.options,
                                passwords={})
        results = pbex.run()
<<<<<<< HEAD
        assert_equal(results, 1)
=======
        assert_equal(results, 2)
>>>>>>> 34a9f5b6
<|MERGE_RESOLUTION|>--- conflicted
+++ resolved
@@ -145,11 +145,7 @@
                                 options=self.options,
                                 passwords={})
         results = pbex.run()
-<<<<<<< HEAD
-        assert_equal(results, 1)
-=======
         assert_equal(results, 2)
->>>>>>> 34a9f5b6
 
     @with_setup(setup)
     def test_inventory_other(self):
@@ -164,8 +160,4 @@
                                 options=self.options,
                                 passwords={})
         results = pbex.run()
-<<<<<<< HEAD
-        assert_equal(results, 1)
-=======
-        assert_equal(results, 2)
->>>>>>> 34a9f5b6
+        assert_equal(results, 2)