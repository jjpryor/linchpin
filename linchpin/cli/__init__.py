<<<<<<< HEAD
import os
import click
=======
#!/usr/bin/env python

>>>>>>> c324ef61
from linchpin.api import LinchpinAPI


class LinchpinCli(LinchpinAPI):

<<<<<<< HEAD
    def __init__(self, context):
        LinchpinAPI.__init__(self, context)

    def test(self):
        print("test function inside linchpincli")
=======
    def __init__(self, ctx):
        LinchpinAPI.__init__(self, ctx)


>>>>>>> c324ef61
<|MERGE_RESOLUTION|>--- conflicted
+++ resolved
@@ -1,24 +1,11 @@
-<<<<<<< HEAD
-import os
-import click
-=======
 #!/usr/bin/env python
 
->>>>>>> c324ef61
 from linchpin.api import LinchpinAPI
 
 
 class LinchpinCli(LinchpinAPI):
 
-<<<<<<< HEAD
-    def __init__(self, context):
-        LinchpinAPI.__init__(self, context)
-
-    def test(self):
-        print("test function inside linchpincli")
-=======
     def __init__(self, ctx):
         LinchpinAPI.__init__(self, ctx)
 
 
->>>>>>> c324ef61
