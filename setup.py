from setuptools import setup
import os

ignore_dir = ['.git']

def list_all_files(root_dir):
    file_set = []
    for dir_, _, files in os.walk(root_dir):
        for file_name in files:
            rel_dir = os.path.relpath(dir_, root_dir)
            rel_file = os.path.join(rel_dir, file_name)
            if any(ext in rel_file for ext in ignore_dir):
                continue
            file_set.append(rel_file)
    return file_set

setup(
    name='LinchpinCli',
    version='1.0',
    py_modules= ['linchpin'],
    install_requires=[
        'Click',
        'ansible',
        'jinja2',
<<<<<<< HEAD
        'tabulate'
=======
        'jsonschema'
>>>>>>> b7001721
    ],
    entry_points='''
        [console_scripts]
        linchpin=linchpin:cli
    ''',
    packages=[
          'library',
          'keystore',
          'ex_schemas',
          'configure',
          'docs',
          'tests',
          'inventory_layouts',
          'provision',
          'ex_topo',
          'outputs',
          'templates',
    ],
    package_data={
          'library': list_all_files('library'),
          'keystore': list_all_files('keystore'),
          'ex_schemas': list_all_files('ex_schemas'),
          'configure': list_all_files('configure'),
          'docs': list_all_files('docs'),
          'tests': list_all_files('tests'),
          'inventory_layouts': list_all_files('inventory_layouts'),
          'provision': list_all_files('provision'),
          'ex_topo': list_all_files('ex_topo'),
          'outputs': list_all_files('outputs'),
          'templates': list_all_files('templates'),
    },
    data_files=[
         ('/etc/linchpin', ['linchpin_config.yml']),
    ]
)<|MERGE_RESOLUTION|>--- conflicted
+++ resolved
@@ -22,11 +22,8 @@
         'Click',
         'ansible',
         'jinja2',
-<<<<<<< HEAD
-        'tabulate'
-=======
+        'tabulate',
         'jsonschema'
->>>>>>> b7001721
     ],
     entry_points='''
         [console_scripts]
