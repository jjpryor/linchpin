- name: "os_server: wait and update outputs using jobids "
  include: update_os_server_outputs.yml
  when: async == true

- name: "os_obj: wait and update outputs using jobids "
  include: update_os_obj_outputs.yml
  when: async == true

- name: "os_volume: wait and update outputs using jobids "
  include: update_os_volume_outputs.yml
  when: async == true

- name: "os_heat: wait and update outputs using jobids "
  include: update_os_heat_outputs.yml
  when: async == true

- name: "aws_ec2: wait and update outputs using jobids"
  include: update_aws_ec2_outputs.yml
  when: async == true

- name: "aws_cfn: wait and update outputs using jobids"
  include: update_aws_cfn_outputs.yml
  when: async == true

- name: "gcloud_gce: wait and update outputs using jobids"
  include: update_gcloud_gce_outputs.yml
<<<<<<< HEAD
  when: async == true
=======
  when: async == true
>>>>>>> 215c74da
<|MERGE_RESOLUTION|>--- conflicted
+++ resolved
@@ -24,8 +24,4 @@
 
 - name: "gcloud_gce: wait and update outputs using jobids"
   include: update_gcloud_gce_outputs.yml
-<<<<<<< HEAD
-  when: async == true
-=======
-  when: async == true
->>>>>>> 215c74da
+  when: async == true