- name: "register resource count"
  shell: python -c "print [x for x in range( 0, {{ res_def['count'] | default(1) }} )]"
  register: res_count

- name: "does node already exist"
  virt:
<<<<<<< HEAD
    name: "{{ nodeinfo[0] }}_{{ nodeinfo[1]['res_name'] }}_{{ nodeinfo[2] }}"
=======
    name: "{{ nodeinfo[0] }}_{{ nodeinfo[1]['res_name'] | default(nodeinfo[1]['name']) }}_{{ nodeinfo[2] }}"
>>>>>>> 3f2579bb
    command: status
    uri: "{{ nodeinfo[1]['uri'] | default('qemu:///system') }}"
  with_nested:
    - ["{{ res_grp_name }}"]
    - ["{{ res_def }}"]
    - "{{ res_count.stdout }}"
  ignore_errors: yes
  loop_control:
    loop_var: nodeinfo
  register: node_exists

- name: set empty local_image_path
  set_fact:
    local_image_path: ''

- name: set empty img_src_ext
  set_fact:
    img_src_ext: ''

- name: "copy image_src"
  include: copy_image_src.yml
  when: node_exists['failed'] is defined

#-- add user data --
#
- name: libguestfs add user data
  debug:
    var: img_s_ext

- name: "define node"
  template:
    src: "../templates/libvirt_node.xml.j2"
    dest: "/tmp/{{ definition[1]['res_name'] }}_{{ definition[2] }}"
  with_nested:
    - ["{{ res_grp_name }}"]
    - ["{{ res_def }}"]
    - "{{ res_count.stdout }}"
    - ["{{ local_image_path }}"]
    - ["{{ img_src_ext }}"]
  loop_control:
    loop_var: definition
  when:  node_exists['failed'] is defined

- name: "define node"
  virt:
<<<<<<< HEAD
    name: "{{ definition[0] }}_{{ definition[1]['res_name'] }}_{{ definition[2] }}"
=======
    name: "{{ definition[0] }}_{{ definition[1]['res_name'] | default(definition[1]['name']) }}_{{ definition[2] }}"
>>>>>>> 3f2579bb
    command: define
    xml: "{{ lookup('template', 'libvirt_node.xml.j2') }}"
    uri: "{{ definition[1]['uri'] | default('qemu:///system') }}"
  with_nested:
    - ["{{ res_grp_name }}"]
    - ["{{ res_def }}"]
    - "{{ res_count.stdout }}"
    - ["{{ local_image_path }}"]
    - ["{{ img_src_ext }}"]
  loop_control:
    loop_var: definition
  when:  node_exists['failed'] is defined

#- name: "map ip and mac addresses in network"
#  virt_net:
#    command: modify
#    xml: "{{ lookup('template', 'libvirt_modify_mac.xml.j2') }}"
#  with_items:
#    - "{{ res_def['networks'] }}"
#  loop_control:
#    loop_var: map_item

- name: "start relevant networks"
  virt_net:
    state: active
    name: "{{ net_item['name'] }}"
  with_items:
    - "{{ res_def['networks'] }}"
  loop_control:
    loop_var: net_item

- name: "start node"
  virt:
<<<<<<< HEAD
    name: "{{ instance[0] }}_{{ instance[1]['res_name'] }}_{{ instance[2] }}"
=======
    name: "{{ instance[0] }}_{{ instance[1]['res_name'] | default(instance[1]['name']) }}_{{ instance[2] }}"
>>>>>>> 3f2579bb
    state: running
    uri: "{{ instance[1]['uri'] | default('qemu:///system') }}"
  with_nested:
    - ["{{ res_grp_name }}"]
    - ["{{ res_def }}"]
    - "{{ res_count.stdout }}"
    - ["{{ local_image_path }}"]
    - ["{{ img_src_ext }}"]
  loop_control:
    loop_var: instance
  when: async == false


- name: mac_and_ip | extract mac address
  shell: >
    virsh -c {{ node[1]['uri']| default('qemu:///system') }} dumpxml {{ node[0] }}_{{ node[1]['res_name'] }}_{{ node[2] }}
    | grep 'mac address'
    | cut -f 2 -d "'"
  with_nested:
    - ["{{ res_grp_name }}"]
    - ["{{ res_def }}"]
    - "{{ res_count.stdout }}"
  loop_control:
    loop_var: node
  register: extract_mac_address_result

#- name: extract_mac_address_result
#  debug:
#    var: extract_mac_address_result.results[0].stdout

- name: mac_and_ip | wait for dhcp ip address
  shell: |
    until arp -an | grep -q -F {{ extract_mac_address_result.results[mac].stdout }}; do
      sleep 1
    done
    arp -an | grep -F {{ extract_mac_address_result.results[mac].stdout }} | cut -f 2 -d "(" | cut -f 1 -d ")"
  with_items:
    - "{{ res_count.stdout }}"
  loop_control:
    loop_var: mac
  register: extract_ip_address_result

#- name: extract_ip_address_result
#  debug:
#    var: extract_ip_address_result.results[{{ ip }}].stdout
#  with_items:
#    - "{{ res_count.stdout }}"
#  loop_control:
#    loop_var: ip

#- name: set_fact
#  set_fact:
#    libvirt_result_ip_addresses: []
#
#- name: libvirt_ip | extract facts
#  set_fact:
#    libvirt_result_ip_addresses: "{{ extract_ip_address_result.results[ip].stdout }}"
#  with_items:
#    - "{{ res_count.stdout }}"
#  loop_control:
#    loop_var: ip

- name: "dump node data"
  virt:
    name: "{{ data[0] }}_{{ data[1]['res_name'] }}_{{ data[2] }}"
    command: get_xml
    uri: "{{ data[1]['uri'] | default('qemu:///system') }}"
  with_nested:
    - ["{{ res_grp_name }}"]
    - ["{{ res_def }}"]
    - "{{ res_count.stdout }}"
  loop_control:
    loop_var: data
  when: async == false
  register: node_data

- name: "Append ip_addresses and node_data to topology_outputs_libvirt_nodes"
  set_fact:
    topology_outputs_libvirt_nodes: "{{ topology_outputs_libvirt_nodes + [extract_ip_address_result.results[xml_item].stdout] }}"
  with_items:
    - "{{ res_count.stdout }}"
  loop_control:
    loop_var: xml_item
  when: async == false

#- name: "Append outputitem to topology_outputs"
#  set_fact:
#    topology_outputs_libvirt_node: "{{ topology_outputs_libvirt_node + [res_def_output] }}"<|MERGE_RESOLUTION|>--- conflicted
+++ resolved
@@ -4,11 +4,7 @@
 
 - name: "does node already exist"
   virt:
-<<<<<<< HEAD
-    name: "{{ nodeinfo[0] }}_{{ nodeinfo[1]['res_name'] }}_{{ nodeinfo[2] }}"
-=======
     name: "{{ nodeinfo[0] }}_{{ nodeinfo[1]['res_name'] | default(nodeinfo[1]['name']) }}_{{ nodeinfo[2] }}"
->>>>>>> 3f2579bb
     command: status
     uri: "{{ nodeinfo[1]['uri'] | default('qemu:///system') }}"
   with_nested:
@@ -54,11 +50,7 @@
 
 - name: "define node"
   virt:
-<<<<<<< HEAD
-    name: "{{ definition[0] }}_{{ definition[1]['res_name'] }}_{{ definition[2] }}"
-=======
     name: "{{ definition[0] }}_{{ definition[1]['res_name'] | default(definition[1]['name']) }}_{{ definition[2] }}"
->>>>>>> 3f2579bb
     command: define
     xml: "{{ lookup('template', 'libvirt_node.xml.j2') }}"
     uri: "{{ definition[1]['uri'] | default('qemu:///system') }}"
@@ -92,11 +84,7 @@
 
 - name: "start node"
   virt:
-<<<<<<< HEAD
-    name: "{{ instance[0] }}_{{ instance[1]['res_name'] }}_{{ instance[2] }}"
-=======
     name: "{{ instance[0] }}_{{ instance[1]['res_name'] | default(instance[1]['name']) }}_{{ instance[2] }}"
->>>>>>> 3f2579bb
     state: running
     uri: "{{ instance[1]['uri'] | default('qemu:///system') }}"
   with_nested:
