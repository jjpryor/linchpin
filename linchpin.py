import os
import yaml
<<<<<<< HEAD
import click
import sys
import pdb
import pprint
=======
>>>>>>> e43982c0
import os.path
from tabulate import tabulate
from jinja2 import Environment, PackageLoader
<<<<<<< HEAD
from cli.utils import checkpaths, display, mkdir, copy_files, list_by_ext
from cli.cli import LinchpinCli

=======
import shutil, errno
import sys
import json
import inspect
import pdb
import ansible
import pprint
from tabulate import tabulate
from ansible import utils
import jsonschema as jsch
from collections import namedtuple
from ansible import utils
from ansible.parsing.dataloader import DataLoader
from ansible.vars import VariableManager
from ansible.inventory import Inventory
from ansible.executor.playbook_executor import PlaybookExecutor
from ansible.plugins.callback import CallbackBase

MSGS = {
"ERROR:001": "No lpf files found. Please use linchpin init to initailise ", 
"ERROR:002": "Multiple lpf files found. Please use linchpin rise with --lpf <path> ", 
"ERROR:003": "Topology or Layout mentioned in lpf file not found . Please check your lpf file.", 
"ERROR:004": "linchpin_config file not found in current directory. Please initialise it with lionchpin init or linchpin config --reset", 
"ERROR:005": "linchpin_config file not found. In default paths. Please initialise it with lionchpin init or linchpin config --reset", 
"WARNING:001": "lpf file structure found current directory. Would you like to continue ?(y/n) ", 
"WARNING:002": "linchpin_config file already found in current directory. Would you like to reset it ?(y/n)" 
}

PLAYBOOKS={
"PROVISION": "site.yml",
"TEARDOWN": "site.yml",
"SCHEMA_CHECK": "schema_check.yml",
"INVGEN": "invgen.yml",
}

class PlaybookCallback(CallbackBase):
    """Playbook callback"""

    def __init__(self):
        super(PlaybookCallback, self).__init__()
        # store all results
        self.results = []

    def v2_runner_on_ok(self, result, **kwargs):
        """Save result instead of printing it"""
        self.results.append(result)

def mkdir(dir_path):
    if os.path.exists(dir_path):
        shutil.rmtree(dir_path)
    os.makedirs(dir_path)

def display(message, m_type="print"):
    if m_type == "print":
        click.echo(message+":"+MSGS[message])
    if m_type == "prompt":
        while True:
            reply = raw_input(message+":"+MSGS[message])
            if (reply.lower() == "y" or reply.lower() == "yes"):
                return True
            elif (reply.lower() == "n" or reply.lower() == "no"):
                sys.exit(0)
    sys.exit(0)

def list_by_ext(dir_path, ext):
    files = []
    for file in os.listdir(dir_path):
        if file.endswith(ext):
            files.append(dir_path+"/"+file)
    return files

def list_files(path):
    files =  os.listdir(path)
    counter = 1
    all_files = []
    for filename in files:
        file_tuple = [counter, filename]
        all_files.append(file_tuple)
        counter += 1
    return all_files

def get_file(src, dest):
    try:
        fd = open(src,"r")
        name = fd.name.split("/")[-1]
        inp = fd.read()
        open(dest+name,"w").write(inp)
        fd.close()
    except Exception as e:
        click.echo("get file aborted !!!")
        click.echo(str(e))

def copy_files(path, dir_list, config):
    for direc in dir_list:
        dest = path+"/"+direc+"/"
        src = config.clipath+"/templates/"+direc+"/"
        for filename in os.listdir(src):
            src_file = src+filename
            shutil.copy(src_file, dest)
>>>>>>> e43982c0

def checkpaths():
    """ checks whether the linchpin layout already exists in cwd"""
    cur_dir = os.getcwd()
    #print os.listdir(cur_dir)
    layout_files = ['layouts', 'topologies', 'linchfile.lpf']
    for f in layout_files:
        if f in os.listdir(cur_dir):
            return True

def parse_yaml(lpf):
    """ parses yaml file into json object """
    with open(lpf, 'r') as stream:
        try:
            lpf = yaml.load(stream)
            return lpf
        except yaml.YAMLError as exc:
            print(exc)

def invoke_linchpin(config, e_vars, playbook="PROVISION", console=True):
    """ Invokes linchpin playbook """
    playbook_path = config.clipath+"/provision/"+PLAYBOOKS[playbook]
    inventory = Inventory(loader=config.loader, variable_manager=config.variable_manager,  host_list=[])
    config.variable_manager.extra_vars = e_vars 
    passwords = {}
    utils.VERBOSITY = 4
    pbex = PlaybookExecutor(playbooks=[playbook_path], inventory=inventory, variable_manager=config.variable_manager, loader=config.loader, options=config.options, passwords=passwords)
    if console == False:
        cb = PlaybookCallback()
        pbex._tqm._stdout_callback = cb
        return_code = pbex.run()
        results = cb.results
    else:
       results = pbex.run()
    return results

def search_path(name, path):
    """ searches for files by name in a given path """
    for root, dirs, files in os.walk(path):
        if name in files:
            return os.path.join(root, name)

def get_evars(lpf):
    """ creates a group of extra vars on basis on linchpin file """
    e_vars = []
    for group in lpf:
        topology = lpf[group].get("topology") 
        layout = lpf[group].get("layout")
        e_var_grp = {}
        e_var_grp["topology"] = search_path(topology, os.getcwd())
        e_var_grp["layout"] = search_path(layout, os.getcwd() )
        if None in  e_var_grp.values():
            display("ERROR:003")
        e_vars.append(e_var_grp)
    return e_vars

def get_config():
    config_files = ["./linchpin_config.yml","~/.linchpin_config.yml","/etc/linchpin_config.yml"]
    for c_file in config_files:
        if os.path.isfile(c_file):
            return c_file
    display("ERROR:004")

class Config(object):
    """ Global config object accesible by all the click modules """
    def __init__(self):
        self.verbose = False
        self.env = Environment(loader=PackageLoader('linchpin', 'templates'))
<<<<<<< HEAD
        self.linchpinfile = self.env.get_template('PinFile.j2')
        self.lpconfig = self.env.get_template('linchpin_config.yml.j2')
        self.clipath = os.path.dirname(os.path.realpath(__file__))
        self.dir_list = ["layouts", "topologies"]
=======
        self.linchpinfile = self.env.get_template('linchpin.lpf.j2')
        self.lpconfig = self.env.get_template('linchpin_config.yml.j2')
        self.clipath = os.path.dirname(os.path.realpath(__file__))
        self.dir_list = ["layouts","topologies"]
        self.variable_manager = VariableManager()
        self.loader = DataLoader()
        self.inventory = Inventory(loader=self.loader, variable_manager=self.variable_manager,  host_list=['localhost'])
        utils.VERBOSITY = 4
        Options = namedtuple('Options', ['listtags', 'listtasks', 'listhosts', 'syntax', 'connection','module_path', 'forks', 'remote_user', 'private_key_file', 'ssh_common_args', 'ssh_extra_args', 'sftp_extra_args', 'scp_extra_args', 'become', 'become_method', 'become_user', 'verbosity', 'check'])
        self.playbook_path = 'playbooks/test_playbook.yml'
        self.options = Options(listtags=False, listtasks=False, listhosts=False, syntax=False, connection='ssh', module_path=None, forks=100, remote_user='test', private_key_file=None, ssh_common_args=None, ssh_extra_args=None, sftp_extra_args=None, scp_extra_args=None, become=True, become_method=None, become_user='root', verbosity=utils.VERBOSITY, check=False)
>>>>>>> e43982c0

pass_config = click.make_pass_decorator(Config, ensure=True)


@click.group()
@click.option('--verbose', is_flag=True)
@click.option('--home-directory', type=click.Path())
@pass_config
def cli(config, verbose, home_directory):
    """
    Welcome to linchpin command line client: lpcli
    """
    config.verbose = verbose
    if home_directory is None:
        home_directory = '.'
    config.home_directory = home_directory


@cli.command()
@click.option("--path",
              default=".",
              type=click.Path(),
              required=False,
              help="path for initialisation")
@pass_config
def init(config, path):
    """ init module of linchpin """
    click.echo('Initailising the templates for linchpin file !')
    if checkpaths():
<<<<<<< HEAD
        reply = display("WARNING:001", "prompt")
        if not reply:
            sys.exit(0)
=======
       reply = display("WARNING:001","prompt")
       if not reply:
           sys.exit(0)
>>>>>>> e43982c0
    if config.verbose:
        click.echo("### verbose mode ###")
    if os.path.isdir(path):
        path = path.strip("/")
<<<<<<< HEAD
        config.linchpinfile.stream().dump(path+'/'+'PinFile')
        config_path = path+'/'+'linchpin_config.yml'
        config.lpconfig.stream(pwd=path,
                               playbook_dir=config.clipath).dump(config_path)
        mkdir(path+"/topologies")
        mkdir(path+"/layouts")
        mkdir(path+"/inventory")
        dir_list = ["topologies", "layouts"]
=======
        config.linchpinfile.stream().dump(path+'/'+'linchfile.lpf')
        config.lpconfig.stream().dump(path+'/'+'linchpin_config.yml')
        mkdir(path+"/topologies")
        mkdir(path+"/layouts")
        dir_list = ["topologies","layouts"]
>>>>>>> e43982c0
        copy_files(path, dir_list, config)
    else:
        click.echo("Invalid path to initialize !!")


@cli.command()
<<<<<<< HEAD
@click.option("--topo", default=False, required=False,  help="gets the topology by name")
@click.option("--layout", default=False, required=False,  help="gets the layout by name")
@pass_config
def get(config, topo, layout):
    """ get module of linchpin cli"""
    #click.echo('get module called !')
    if topo:
        #click.echo("getting the topology file")
        get_file(config.clipath+"/ex_topo/"+topo,"./topologies/")
    if layout:
        #click.echo("list called with layouts")
        get_file(config.clipath+"/inventory_layouts/"+layout,"./layouts/")
        copy_files(path, dir_list, config)
    else:
        click.echo("Invalid path to initialize !!")

@cli.command()
=======
>>>>>>> e43982c0
@click.option('--topos', default=False, required=False, is_flag=True)
@click.option('--layouts', default=False, required=False, is_flag=True)
@pass_config
def list(ctx, config, topos, layouts):
    """ list module of linchpin  """
    if (not topos) and (not layouts):
        click.echo('linchpin list usage linchpin list <--topos> <--layouts> ')
    headers = ["Sno","Name"]
<<<<<<< HEAD
    if topos and layouts:
        t_l = linchpin_list(config, topos, layouts)
        click.echo(": TOPOLOGIES LIST :")
        print tabulate(t_l[0], headers, tablefmt="fancy_grid")
        click.echo(": LAYOUTS LIST :")
        print tabulate(t_l[1], headers, tablefmt="fancy_grid")
        # sys.exit(0)
    if topos:
        click.echo(": TOPOLOGIES LIST :")
        files = linchpin_list(config, topos, layouts)
        print tabulate(files, headers, tablefmt="fancy_grid")
    if layouts:
        click.echo(": LAYOUTS LIST :")
        files = linchpin_list(config, topos, layouts)
        print tabulate(files, headers, tablefmt="fancy_grid")
        

@cli.group()
@pass_config
def topology(config):
    pass


@topology.command(name='list')
@click.option('--upstream',
              default=None,
              required=False,
              help="upstream url for topology")
@pass_config
def topology_list(config, upstream):
    lpcli = LinchpinCli()
    click.echo(": TOPOLOGIES LIST :")
    files = lpcli.lp_topo_list(upstream)
    t_files = []
    for i in range(0, len(files)):
        t_files.append((i+1, files[i]["name"]))
    headers = ["Sno", "Name"]
    print tabulate(t_files, headers, tablefmt="fancy_grid")


@topology.command(name='get')
@click.option('--upstream',
              default=None,
              required=False,
              help="upstream url for topology")
@click.argument('topo')
@pass_config
def topology_get(config, topo, upstream):
    """
    needs implementation if topology folder is not found raise error
    """
    lpcli = LinchpinCli()
    d = lpcli.lp_topo_get(topo)
    pprint.pprint(d)


@cli.group()
@pass_config
def layout(config):
    pass


@layout.command(name='list')
@click.option('--upstream',
              default=None,
              required=False,
              help="upstream url for layouts")
@pass_config
def layouts_list(config, upstream):
    lpcli = LinchpinCli()
    click.echo(": LAYOUTS LIST :")
    files = lpcli.lp_layout_list(upstream)
    t_files = []
    for i in range(0, len(files)):
        t_files.append((i+1, files[i]["name"]))
    headers = ["Sno", "Name"]
    print tabulate(t_files, headers, tablefmt="fancy_grid")


@layout.command(name='get')
@click.option('--upstream',
              default=None,
              required=False,
              help="upstream url for layouts")
@click.argument('layout')
@pass_config
def layouts_get(config, layout, upstream):
    """
    needs implementation if layout folder is not found raise error
    """
    lpcli = LinchpinCli()
    output = lpcli.lp_layout_get(layout, upstream)
    pprint.pprint(output)


=======
    if topos:
        click.echo(": TOPOLOGIES LIST :")
        files = list_files(config.clipath+"/ex_topo")
        print tabulate(files, headers, tablefmt="fancy_grid")
        
    if layouts:
        click.echo(": LAYOUTS LIST :")
        files = list_files(config.clipath+"/inventory_layouts")
        print tabulate(files, headers, tablefmt="fancy_grid")
        
>>>>>>> e43982c0
@cli.command()
@click.option("--lpf",
              default=False,
              required=False,
              help="gets the topology by name")
@click.option("--target",
              default="all",
              required=False,
              help="target name mentioned in PinFile")
@pass_config
<<<<<<< HEAD
def rise(config, lpf, target):
    """ rise module of linchpin cli """
    init_dir = os.getcwd()
    lpfs = list_by_ext(init_dir, "PinFile")
    if len(lpfs) == 0:
        display("ERROR:001")
    if len(lpfs) > 1:
        display("ERROR:002")
    lpf = lpfs[0]
    lpcli = LinchpinCli()
    output = lpcli.lp_rise(lpf, target)


@cli.command()
@click.option("--target", default="all", required=False,  help="target cloud")
@click.option("--lpf", default=False, required=False,  help="path of Pinfile")
@pass_config
def drop(config, lpf, target):
    """ drop module of linchpin cli"""
    init_dir = os.getcwd()
    lpfs = list_by_ext(init_dir, "PinFile")
=======
def get(config, topo, layout):
    """ get module of linchpin cli"""
    #click.echo('get module called !')
    if topo:
        #click.echo("getting the topology file")
        get_file(config.clipath+"/ex_topo/"+topo,"./topologies/")
    if layout:
        #click.echo("list called with layouts")
        get_file(config.clipath+"/inventory_layouts/"+layout,"./layouts/")

@cli.command()
@click.option("--lpf", default=False, required=False,  help="gets the topology by name")
@pass_config
def rise(config, lpf):
    """ rise module of linchpin cli : still need to fix the linchpin_config and outputs, inventory_outputs paths"""
    config.variable_manager.extra_vars = {}
    init_dir = os.getcwd()
    lpfs = list_by_ext(init_dir,".lpf")
    if len(lpfs) == 0:
        display("ERROR:001")
    if len(lpfs) > 1:
        display("ERROR:002") 
    lpf = lpfs[0]
    lpf = parse_yaml(lpf)
    e_vars_grp = get_evars(lpf)
    for e_vars in e_vars_grp:
        """ need to change them to be a part of config obj"""
        e_vars['linchpin_config'] = get_config()
        e_vars['outputfolder_path'] = init_dir+"/outputs"
        e_vars['inventory_outputs_path'] = init_dir+"/inventory"
        e_vars['state'] = "present"
        output = invoke_linchpin(config, e_vars, "PROVISION", console=True)

@cli.command()
@click.option("--lpf", default=False, required=False,  help="gets the topology by name")
@pass_config
def drop(config, lpf):
    """ drop module of linchpin cli : still need to fix the linchpin_config and outputs, inventory_outputs paths"""
    config.variable_manager.extra_vars = {}
    init_dir = os.getcwd()
    lpfs = list_by_ext(init_dir,".lpf")
>>>>>>> e43982c0
    if len(lpfs) == 0:
        display("ERROR:001")
    if len(lpfs) > 1:
        display("ERROR:002")
    lpf = lpfs[0]
<<<<<<< HEAD
    lpcli = LinchpinCli()
    output = lpcli.lp_drop(lpf, target)


@cli.command()
@click.option("--pf",
              default=False,
              required=False,
              help="gets the PinFile by name")
@click.option("--layout",
              default=False,
              required=False,
              help="gets the layout by name")
@click.option("--topo",
              default=False,
              required=False,
              help="gets the topology by name")
@pass_config
def validate(config, topo, layout, pf):
    """ validate module of linchpin cli : currenly validates only topologies,
        need to implement lpf, layouts too"""
    lpcli = LinchpinCli()
    topo = os.path.abspath(topo)
    output = lpcli.lp_validate(topo, layout, pf)
    pprint.pprint(output)


@cli.command()
@click.option("--init",
              default=False,
              required=False,
              is_flag=True,
              help="Initialises config file")
@click.option("--reset",
              default=False,
              required=False,
              is_flag=True,
              help="sets existing config file parameters")
=======
    lpf = parse_yaml(lpf)
    e_vars_grp = get_evars(lpf)
    for e_vars in e_vars_grp:
        """ need to change them to be a part of config obj """
        e_vars['linchpin_config'] = "/etc/linchpin/linchpin_config.yml"
        topo_name = parse_yaml(e_vars["topology"])["topology_name"]
        e_vars['topology_output_file'] = init_dir+"/outputs/"+topo_name+".output"
        e_vars['inventory_outputs_path'] = init_dir+"/inventory"
        e_vars['state'] = "absent"
        invoke_linchpin(config, e_vars, "PROVISION", console=True)

@cli.command()
@click.option("--lpf", default=False, required=False,  help="gets the topology by name")
@click.option("--layout", default=False, required=False,  help="gets the topology by name")
@click.option("--topo", default=False, required=False,  help="gets the topology by name")
@pass_config
def validate(config, topo, layout , lpf):
    """ validate module of linchpin cli : currenly validates only topologies, need to implement lpf, layouts too"""
    e_vars = {}
    e_vars["schema"] = config.clipath+"/ex_schemas/schema_v3.json"
    e_vars["data"] = topo
    result = invoke_linchpin(config, e_vars, "SCHEMA_CHECK", console=False)[-1]
    pprint.pprint(result.__dict__)

@cli.command()
@click.option("--init", default=False, required=False,  is_flag=True, help="Initialises config file")
@click.option("--reset", default=False, required=False,  is_flag=True, help="sets existing config file parameters")
>>>>>>> e43982c0
@pass_config
def config(config, reset, init):
    """ config module of linchpin cli"""
    if reset:
        if os.path.isfile("./linchpin_config.yml"):
<<<<<<< HEAD
            display("WARNING:002", "prompt")
        config.lpconfig.stream(playbook_dir=config.clipath,
                               pwd=os.getcwd()).dump('linchpin_config.yml')
    if init:
        if not os.path.isfile("./linchpin_config.yml"):
            display("ERROR:004", "print")
        conf = yaml.load(open("linchpin_config.yml", "r").read())
        for key in conf:
            inp_str = raw_input("Enter value of "+key+":("+str(conf[key])+"):")
            if inp_str != "":
                conf[key] = inp_str
        config.lpconfig.stream(
                         playbook_dir=config.clipath,
                         keystore_path=conf["keystore_path"],
                         outputfolder_path=conf["outputfolder_path"],
                         inventoryfolder_path=conf["inventoryfolder_path"],
                         async=conf["async"],
                         async_timeout=conf["async_timeout"],
                         no_output=conf["no_output"],
                         schema=conf["schema"],
                         inventory_layouts_path=conf["inventory_layouts_path"],
                         inventory_outputs_path=conf["inventory_outputs_path"],
                         check_mode=conf["check_mode"],
                         pwd=os.getcwd()).dump('linchpin_config.yml')


@cli.command()
@click.option("--invtype", default="generic", required=False,
              type=click.Path(),
              help="inventory type")
@click.option("--invout", required=True, type=click.Path(),
              help="inventory output file")
@click.option("--layout", default=False, required=True,  type=click.Path(),
              help="layout file usually found in layout folder")
@click.option("--topoout", default=False, required=True, type=click.Path(),
              help="topology output file usually found in output folders")
@pass_config
def invgen(config, topoout, layout, invout, invtype):
    """ invgen module of linchpin cli """
    topoout = os.path.abspath(topoout)
    layout = os.path.abspath(layout)
    invout = os.path.abspath(invout)
    lpcli = LinchpinCli()
    result = lpcli.lp_invgen(topoout, layout, invout, invtype)
=======
            display("WARNING:002","prompt")
        config.lpconfig.stream(playbook_dir=config.clipath).dump('linchpin_config.yml')
    if init:
        if not os.path.isfile("./linchpin_config.yml"):
            display("ERROR:004","print")
        conf = yaml.load(open("linchpin_config.yml","r").read())
        for key in conf:
            inp_str = raw_input("Enter value for "+key+":default:("+str(conf[key])+"):")
            if inp_str != "":
                conf[key] = inp_str
        config.lpconfig.stream(playbook_dir=config.clipath,
                               keystore_path=conf["keystore_path"],
                               outputfolder_path=conf["outputfolder_path"],
                               inventoryfolder_path=conf["inventoryfolder_path"],
                               async=conf["async"],
                               async_timeout=conf["async_timeout"],
                               no_output=conf["no_output"],
                               schema=conf["schema"],
                               inventory_layouts_path=conf["inventory_layouts_path"],
                               inventory_outputs_path=conf["inventory_outputs_path"],
                               check_mode=conf["check_mode"],
                               ).dump('linchpin_config.yml')

@cli.command()
@click.option("--invtype", default="generic", required=False, type=click.Path(), help="inventory type")
@click.option("--invout", default=False, required=True, type=click.Path(), help="inventory output file usually found in inventory output folders")
@click.option("--layout", default=False, required=True,  type=click.Path(), help="layout file usually found in layout folder")
@click.option("--topoout", default=False, required=True, type=click.Path(), help="topology output file usually found in output folders")
@pass_config
def invgen(config, topoout, layout, invout, invtype):
    """ invgen module of linchpin cli """
    config.variable_manager.extra_vars = {}
    init_dir = os.getcwd()
    e_vars = {}
    e_vars['linchpin_config'] = get_config()
    e_vars['output'] = os.path.abspath(topoout)
    e_vars['layout'] = os.path.abspath(layout)
    e_vars['inventory_type'] = invtype
    e_vars['inventory_output'] = invout
    result = invoke_linchpin(config, e_vars, "INVGEN", console=True)
>>>>>>> e43982c0
<|MERGE_RESOLUTION|>--- conflicted
+++ resolved
@@ -1,20 +1,14 @@
 import os
 import yaml
-<<<<<<< HEAD
 import click
 import sys
 import pdb
 import pprint
-=======
->>>>>>> e43982c0
 import os.path
 from tabulate import tabulate
 from jinja2 import Environment, PackageLoader
-<<<<<<< HEAD
 from cli.utils import checkpaths, display, mkdir, copy_files, list_by_ext
 from cli.cli import LinchpinCli
-
-=======
 import shutil, errno
 import sys
 import json
@@ -50,157 +44,14 @@
 "INVGEN": "invgen.yml",
 }
 
-class PlaybookCallback(CallbackBase):
-    """Playbook callback"""
-
-    def __init__(self):
-        super(PlaybookCallback, self).__init__()
-        # store all results
-        self.results = []
-
-    def v2_runner_on_ok(self, result, **kwargs):
-        """Save result instead of printing it"""
-        self.results.append(result)
-
-def mkdir(dir_path):
-    if os.path.exists(dir_path):
-        shutil.rmtree(dir_path)
-    os.makedirs(dir_path)
-
-def display(message, m_type="print"):
-    if m_type == "print":
-        click.echo(message+":"+MSGS[message])
-    if m_type == "prompt":
-        while True:
-            reply = raw_input(message+":"+MSGS[message])
-            if (reply.lower() == "y" or reply.lower() == "yes"):
-                return True
-            elif (reply.lower() == "n" or reply.lower() == "no"):
-                sys.exit(0)
-    sys.exit(0)
-
-def list_by_ext(dir_path, ext):
-    files = []
-    for file in os.listdir(dir_path):
-        if file.endswith(ext):
-            files.append(dir_path+"/"+file)
-    return files
-
-def list_files(path):
-    files =  os.listdir(path)
-    counter = 1
-    all_files = []
-    for filename in files:
-        file_tuple = [counter, filename]
-        all_files.append(file_tuple)
-        counter += 1
-    return all_files
-
-def get_file(src, dest):
-    try:
-        fd = open(src,"r")
-        name = fd.name.split("/")[-1]
-        inp = fd.read()
-        open(dest+name,"w").write(inp)
-        fd.close()
-    except Exception as e:
-        click.echo("get file aborted !!!")
-        click.echo(str(e))
-
-def copy_files(path, dir_list, config):
-    for direc in dir_list:
-        dest = path+"/"+direc+"/"
-        src = config.clipath+"/templates/"+direc+"/"
-        for filename in os.listdir(src):
-            src_file = src+filename
-            shutil.copy(src_file, dest)
->>>>>>> e43982c0
-
-def checkpaths():
-    """ checks whether the linchpin layout already exists in cwd"""
-    cur_dir = os.getcwd()
-    #print os.listdir(cur_dir)
-    layout_files = ['layouts', 'topologies', 'linchfile.lpf']
-    for f in layout_files:
-        if f in os.listdir(cur_dir):
-            return True
-
-def parse_yaml(lpf):
-    """ parses yaml file into json object """
-    with open(lpf, 'r') as stream:
-        try:
-            lpf = yaml.load(stream)
-            return lpf
-        except yaml.YAMLError as exc:
-            print(exc)
-
-def invoke_linchpin(config, e_vars, playbook="PROVISION", console=True):
-    """ Invokes linchpin playbook """
-    playbook_path = config.clipath+"/provision/"+PLAYBOOKS[playbook]
-    inventory = Inventory(loader=config.loader, variable_manager=config.variable_manager,  host_list=[])
-    config.variable_manager.extra_vars = e_vars 
-    passwords = {}
-    utils.VERBOSITY = 4
-    pbex = PlaybookExecutor(playbooks=[playbook_path], inventory=inventory, variable_manager=config.variable_manager, loader=config.loader, options=config.options, passwords=passwords)
-    if console == False:
-        cb = PlaybookCallback()
-        pbex._tqm._stdout_callback = cb
-        return_code = pbex.run()
-        results = cb.results
-    else:
-       results = pbex.run()
-    return results
-
-def search_path(name, path):
-    """ searches for files by name in a given path """
-    for root, dirs, files in os.walk(path):
-        if name in files:
-            return os.path.join(root, name)
-
-def get_evars(lpf):
-    """ creates a group of extra vars on basis on linchpin file """
-    e_vars = []
-    for group in lpf:
-        topology = lpf[group].get("topology") 
-        layout = lpf[group].get("layout")
-        e_var_grp = {}
-        e_var_grp["topology"] = search_path(topology, os.getcwd())
-        e_var_grp["layout"] = search_path(layout, os.getcwd() )
-        if None in  e_var_grp.values():
-            display("ERROR:003")
-        e_vars.append(e_var_grp)
-    return e_vars
-
-def get_config():
-    config_files = ["./linchpin_config.yml","~/.linchpin_config.yml","/etc/linchpin_config.yml"]
-    for c_file in config_files:
-        if os.path.isfile(c_file):
-            return c_file
-    display("ERROR:004")
 
 class Config(object):
     """ Global config object accesible by all the click modules """
     def __init__(self):
-        self.verbose = False
+        self.clipath = os.path.dirname(os.path.realpath(__file__))
         self.env = Environment(loader=PackageLoader('linchpin', 'templates'))
-<<<<<<< HEAD
         self.linchpinfile = self.env.get_template('PinFile.j2')
         self.lpconfig = self.env.get_template('linchpin_config.yml.j2')
-        self.clipath = os.path.dirname(os.path.realpath(__file__))
-        self.dir_list = ["layouts", "topologies"]
-=======
-        self.linchpinfile = self.env.get_template('linchpin.lpf.j2')
-        self.lpconfig = self.env.get_template('linchpin_config.yml.j2')
-        self.clipath = os.path.dirname(os.path.realpath(__file__))
-        self.dir_list = ["layouts","topologies"]
-        self.variable_manager = VariableManager()
-        self.loader = DataLoader()
-        self.inventory = Inventory(loader=self.loader, variable_manager=self.variable_manager,  host_list=['localhost'])
-        utils.VERBOSITY = 4
-        Options = namedtuple('Options', ['listtags', 'listtasks', 'listhosts', 'syntax', 'connection','module_path', 'forks', 'remote_user', 'private_key_file', 'ssh_common_args', 'ssh_extra_args', 'sftp_extra_args', 'scp_extra_args', 'become', 'become_method', 'become_user', 'verbosity', 'check'])
-        self.playbook_path = 'playbooks/test_playbook.yml'
-        self.options = Options(listtags=False, listtasks=False, listhosts=False, syntax=False, connection='ssh', module_path=None, forks=100, remote_user='test', private_key_file=None, ssh_common_args=None, ssh_extra_args=None, sftp_extra_args=None, scp_extra_args=None, become=True, become_method=None, become_user='root', verbosity=utils.VERBOSITY, check=False)
->>>>>>> e43982c0
 
 pass_config = click.make_pass_decorator(Config, ensure=True)
 
@@ -230,20 +81,13 @@
     """ init module of linchpin """
     click.echo('Initailising the templates for linchpin file !')
     if checkpaths():
-<<<<<<< HEAD
         reply = display("WARNING:001", "prompt")
         if not reply:
             sys.exit(0)
-=======
-       reply = display("WARNING:001","prompt")
-       if not reply:
-           sys.exit(0)
->>>>>>> e43982c0
     if config.verbose:
         click.echo("### verbose mode ###")
     if os.path.isdir(path):
         path = path.strip("/")
-<<<<<<< HEAD
         config.linchpinfile.stream().dump(path+'/'+'PinFile')
         config_path = path+'/'+'linchpin_config.yml'
         config.lpconfig.stream(pwd=path,
@@ -252,64 +96,10 @@
         mkdir(path+"/layouts")
         mkdir(path+"/inventory")
         dir_list = ["topologies", "layouts"]
-=======
-        config.linchpinfile.stream().dump(path+'/'+'linchfile.lpf')
-        config.lpconfig.stream().dump(path+'/'+'linchpin_config.yml')
-        mkdir(path+"/topologies")
-        mkdir(path+"/layouts")
-        dir_list = ["topologies","layouts"]
->>>>>>> e43982c0
         copy_files(path, dir_list, config)
     else:
         click.echo("Invalid path to initialize !!")
 
-
-@cli.command()
-<<<<<<< HEAD
-@click.option("--topo", default=False, required=False,  help="gets the topology by name")
-@click.option("--layout", default=False, required=False,  help="gets the layout by name")
-@pass_config
-def get(config, topo, layout):
-    """ get module of linchpin cli"""
-    #click.echo('get module called !')
-    if topo:
-        #click.echo("getting the topology file")
-        get_file(config.clipath+"/ex_topo/"+topo,"./topologies/")
-    if layout:
-        #click.echo("list called with layouts")
-        get_file(config.clipath+"/inventory_layouts/"+layout,"./layouts/")
-        copy_files(path, dir_list, config)
-    else:
-        click.echo("Invalid path to initialize !!")
-
-@cli.command()
-=======
->>>>>>> e43982c0
-@click.option('--topos', default=False, required=False, is_flag=True)
-@click.option('--layouts', default=False, required=False, is_flag=True)
-@pass_config
-def list(ctx, config, topos, layouts):
-    """ list module of linchpin  """
-    if (not topos) and (not layouts):
-        click.echo('linchpin list usage linchpin list <--topos> <--layouts> ')
-    headers = ["Sno","Name"]
-<<<<<<< HEAD
-    if topos and layouts:
-        t_l = linchpin_list(config, topos, layouts)
-        click.echo(": TOPOLOGIES LIST :")
-        print tabulate(t_l[0], headers, tablefmt="fancy_grid")
-        click.echo(": LAYOUTS LIST :")
-        print tabulate(t_l[1], headers, tablefmt="fancy_grid")
-        # sys.exit(0)
-    if topos:
-        click.echo(": TOPOLOGIES LIST :")
-        files = linchpin_list(config, topos, layouts)
-        print tabulate(files, headers, tablefmt="fancy_grid")
-    if layouts:
-        click.echo(": LAYOUTS LIST :")
-        files = linchpin_list(config, topos, layouts)
-        print tabulate(files, headers, tablefmt="fancy_grid")
-        
 
 @cli.group()
 @pass_config
@@ -389,18 +179,6 @@
     pprint.pprint(output)
 
 
-=======
-    if topos:
-        click.echo(": TOPOLOGIES LIST :")
-        files = list_files(config.clipath+"/ex_topo")
-        print tabulate(files, headers, tablefmt="fancy_grid")
-        
-    if layouts:
-        click.echo(": LAYOUTS LIST :")
-        files = list_files(config.clipath+"/inventory_layouts")
-        print tabulate(files, headers, tablefmt="fancy_grid")
-        
->>>>>>> e43982c0
 @cli.command()
 @click.option("--lpf",
               default=False,
@@ -411,7 +189,6 @@
               required=False,
               help="target name mentioned in PinFile")
 @pass_config
-<<<<<<< HEAD
 def rise(config, lpf, target):
     """ rise module of linchpin cli """
     init_dir = os.getcwd()
@@ -433,55 +210,11 @@
     """ drop module of linchpin cli"""
     init_dir = os.getcwd()
     lpfs = list_by_ext(init_dir, "PinFile")
-=======
-def get(config, topo, layout):
-    """ get module of linchpin cli"""
-    #click.echo('get module called !')
-    if topo:
-        #click.echo("getting the topology file")
-        get_file(config.clipath+"/ex_topo/"+topo,"./topologies/")
-    if layout:
-        #click.echo("list called with layouts")
-        get_file(config.clipath+"/inventory_layouts/"+layout,"./layouts/")
-
-@cli.command()
-@click.option("--lpf", default=False, required=False,  help="gets the topology by name")
-@pass_config
-def rise(config, lpf):
-    """ rise module of linchpin cli : still need to fix the linchpin_config and outputs, inventory_outputs paths"""
-    config.variable_manager.extra_vars = {}
-    init_dir = os.getcwd()
-    lpfs = list_by_ext(init_dir,".lpf")
-    if len(lpfs) == 0:
-        display("ERROR:001")
-    if len(lpfs) > 1:
-        display("ERROR:002") 
-    lpf = lpfs[0]
-    lpf = parse_yaml(lpf)
-    e_vars_grp = get_evars(lpf)
-    for e_vars in e_vars_grp:
-        """ need to change them to be a part of config obj"""
-        e_vars['linchpin_config'] = get_config()
-        e_vars['outputfolder_path'] = init_dir+"/outputs"
-        e_vars['inventory_outputs_path'] = init_dir+"/inventory"
-        e_vars['state'] = "present"
-        output = invoke_linchpin(config, e_vars, "PROVISION", console=True)
-
-@cli.command()
-@click.option("--lpf", default=False, required=False,  help="gets the topology by name")
-@pass_config
-def drop(config, lpf):
-    """ drop module of linchpin cli : still need to fix the linchpin_config and outputs, inventory_outputs paths"""
-    config.variable_manager.extra_vars = {}
-    init_dir = os.getcwd()
-    lpfs = list_by_ext(init_dir,".lpf")
->>>>>>> e43982c0
     if len(lpfs) == 0:
         display("ERROR:001")
     if len(lpfs) > 1:
         display("ERROR:002")
     lpf = lpfs[0]
-<<<<<<< HEAD
     lpcli = LinchpinCli()
     output = lpcli.lp_drop(lpf, target)
 
@@ -520,41 +253,11 @@
               required=False,
               is_flag=True,
               help="sets existing config file parameters")
-=======
-    lpf = parse_yaml(lpf)
-    e_vars_grp = get_evars(lpf)
-    for e_vars in e_vars_grp:
-        """ need to change them to be a part of config obj """
-        e_vars['linchpin_config'] = "/etc/linchpin/linchpin_config.yml"
-        topo_name = parse_yaml(e_vars["topology"])["topology_name"]
-        e_vars['topology_output_file'] = init_dir+"/outputs/"+topo_name+".output"
-        e_vars['inventory_outputs_path'] = init_dir+"/inventory"
-        e_vars['state'] = "absent"
-        invoke_linchpin(config, e_vars, "PROVISION", console=True)
-
-@cli.command()
-@click.option("--lpf", default=False, required=False,  help="gets the topology by name")
-@click.option("--layout", default=False, required=False,  help="gets the topology by name")
-@click.option("--topo", default=False, required=False,  help="gets the topology by name")
-@pass_config
-def validate(config, topo, layout , lpf):
-    """ validate module of linchpin cli : currenly validates only topologies, need to implement lpf, layouts too"""
-    e_vars = {}
-    e_vars["schema"] = config.clipath+"/ex_schemas/schema_v3.json"
-    e_vars["data"] = topo
-    result = invoke_linchpin(config, e_vars, "SCHEMA_CHECK", console=False)[-1]
-    pprint.pprint(result.__dict__)
-
-@cli.command()
-@click.option("--init", default=False, required=False,  is_flag=True, help="Initialises config file")
-@click.option("--reset", default=False, required=False,  is_flag=True, help="sets existing config file parameters")
->>>>>>> e43982c0
 @pass_config
 def config(config, reset, init):
     """ config module of linchpin cli"""
     if reset:
         if os.path.isfile("./linchpin_config.yml"):
-<<<<<<< HEAD
             display("WARNING:002", "prompt")
         config.lpconfig.stream(playbook_dir=config.clipath,
                                pwd=os.getcwd()).dump('linchpin_config.yml')
@@ -599,45 +302,4 @@
     invout = os.path.abspath(invout)
     lpcli = LinchpinCli()
     result = lpcli.lp_invgen(topoout, layout, invout, invtype)
-=======
-            display("WARNING:002","prompt")
-        config.lpconfig.stream(playbook_dir=config.clipath).dump('linchpin_config.yml')
-    if init:
-        if not os.path.isfile("./linchpin_config.yml"):
-            display("ERROR:004","print")
-        conf = yaml.load(open("linchpin_config.yml","r").read())
-        for key in conf:
-            inp_str = raw_input("Enter value for "+key+":default:("+str(conf[key])+"):")
-            if inp_str != "":
-                conf[key] = inp_str
-        config.lpconfig.stream(playbook_dir=config.clipath,
-                               keystore_path=conf["keystore_path"],
-                               outputfolder_path=conf["outputfolder_path"],
-                               inventoryfolder_path=conf["inventoryfolder_path"],
-                               async=conf["async"],
-                               async_timeout=conf["async_timeout"],
-                               no_output=conf["no_output"],
-                               schema=conf["schema"],
-                               inventory_layouts_path=conf["inventory_layouts_path"],
-                               inventory_outputs_path=conf["inventory_outputs_path"],
-                               check_mode=conf["check_mode"],
-                               ).dump('linchpin_config.yml')
-
-@cli.command()
-@click.option("--invtype", default="generic", required=False, type=click.Path(), help="inventory type")
-@click.option("--invout", default=False, required=True, type=click.Path(), help="inventory output file usually found in inventory output folders")
-@click.option("--layout", default=False, required=True,  type=click.Path(), help="layout file usually found in layout folder")
-@click.option("--topoout", default=False, required=True, type=click.Path(), help="topology output file usually found in output folders")
-@pass_config
-def invgen(config, topoout, layout, invout, invtype):
-    """ invgen module of linchpin cli """
-    config.variable_manager.extra_vars = {}
-    init_dir = os.getcwd()
-    e_vars = {}
-    e_vars['linchpin_config'] = get_config()
-    e_vars['output'] = os.path.abspath(topoout)
-    e_vars['layout'] = os.path.abspath(layout)
-    e_vars['inventory_type'] = invtype
-    e_vars['inventory_output'] = invout
-    result = invoke_linchpin(config, e_vars, "INVGEN", console=True)
->>>>>>> e43982c0
+    pprint.pprint(result)