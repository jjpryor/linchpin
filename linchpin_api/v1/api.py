--- conflicted
+++ resolved
@@ -61,33 +61,19 @@
     def get_evars(self, pf):
         """ creates a group of extra vars on basis on linchpin file dict """
         e_vars = []
-<<<<<<< HEAD
-        for group in lpf:
-            if not (group in ["post_actions", 
-                              "topology_upstream",
-                              "layout_upstream"]):
-                topology = lpf[group].get("topology")
-                layout = lpf[group].get("layout")
-=======
         for group in pf:
             if not (group in ["post_actions", 
                               "topology_upstream",
                               "layout_upstream"]):
                 topology = pf[group].get("topology")
                 layout = pf[group].get("layout")
->>>>>>> 34a9f5b6
                 e_var_grp = {}
                 e_var_grp["topology"] = search_path(topology, os.getcwd())
                 e_var_grp["layout"] = search_path(layout, os.getcwd())
                 if None in e_var_grp.values():
                     raise Exception("Topology or Layout mentioned \
-<<<<<<< HEAD
-                                     in lpf file not found . \
-                                     Please check your lpf file.")
-=======
                                      in pf file not found . \
                                      Please check your pf file.")
->>>>>>> 34a9f5b6
                 e_vars.append(e_var_grp)
         return e_vars
 
@@ -205,11 +191,7 @@
             output = invoke_linchpin(config, e_vars, "PROVISION", console=True)
         """
 
-<<<<<<< HEAD
-    def lp_validate(self, topo, layout=None, lpf=None):
-=======
     def lp_validate(self, topo, layout=None, pf=None):
->>>>>>> 34a9f5b6
         """ validate module of linchpin cli :
         currenly validates only topologies,
         need to implement pf, layouts too"""
