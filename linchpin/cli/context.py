#!/usr/bin/env python

import os
import sys
import ast
import shutil
import logging

from distutils import dir_util
from collections import OrderedDict
from jinja2 import Environment, PackageLoader

try:
    import configparser as ConfigParser
except ImportError:
    import ConfigParser as ConfigParser

<<<<<<< HEAD
from linchpin.api.context import LinchpinContext
from linchpin.api import LinchpinError
=======
from linchpin.exceptions import LinchpinError
from linchpin.cli import LinchpinCli
>>>>>>> 9bf1af4f
from linchpin.version import __version__


class LinchpinCliContext(LinchpinContext):
    """
    LPContext object, which will be used to manage the cli,
    and load the configuration file.
    """


    def __init__(self):
        """
        Initializes basic variables
        """

        # The following values are set in the parent class
        #
        # self.version = __version__
        # self.verbose = False
        #
        # lib_path = '{0}'.format(os.path.dirname(
        #                       os.path.realpath(__file__))).rstrip('/')
        # self.lib_path = os.path.realpath(os.path.join(lib_path, os.pardir))
        #
        #self.workspace = os.path.realpath(os.path.curdir)

        LinchpinContext.__init__(self)


    def load_config(self, lpconfig=None):
        """
        Create self.cfgs from the linchpin configuration file.
        .. note:: Overrides load_config in linchpin.api.LinchpinContext

        These are the only hardcoded values, which are used to find the config
        file. The search path, is a first found of the following::

          * $PWD/linchpin.conf
          * ~/.linchpin.conf
          * /etc/linchpin.conf
          * linchpin/library/path/linchpin.conf

        Alternatively, a full path to the linchpin configuration file
        can be passed.

        :param lpconfig: absolute path to a linchpin config (default: None)

        """

        self.cfgs = {}

        expanded_path = None
        config_found = False

        if lpconfig:
            CONFIG_PATH = [ lpconfig ]
        else:
            # simply modify this variable to adjust where linchpin.conf can be found
            CONFIG_PATH = [
                '{0}/linchpin.conf'.format(
                            os.path.realpath(os.path.expanduser(os.path.curdir))),
                '~/.linchpin.conf',
                '/etc/linchpin.conf',
                '{0}/linchpin.conf'.format(self.lib_path)
            ]

        for path in CONFIG_PATH:
            expanded_path = (
                "{0}".format(os.path.realpath(os.path.expanduser(path))))

            # implement first found
            if os.path.exists(expanded_path):
                # logging before the config file is setup doesn't work
                # if messages are needed before this, use print.
                config_found = True
                break

        if not config_found:
            raise LinchpinError('Configuration file not found in'
                                ' path: {0}'.format(CONFIG_PATH))

        config = ConfigParser.SafeConfigParser()
        try:
            f = open(path)
            config.readfp(f)
            f.close()
        except ConfigParser.InterpolationSyntaxError as e:
            raise LinchpinError('Unable to parse configuration file properly:'
                    ' {0}'.format(e))

        for section in config.sections():
            if section not in self.cfgs:
                self.cfgs[section] = {}

            # add evars to the ansible extra_vars when running a playbook.
            for k, v in config.items(section):
                if section != 'evars':
                    self.cfgs[section][k] = v
                else:
                    try:
                        self.cfgs[section][k] = config.getboolean(section, k)
                    except ValueError as e:
                        self.cfgs[section][k] = v


    def setup_logging(self):

        """
        Setup logging to a file, console, or both.  Modifying the linchpin.conf
        appropriately will provide functionality.

        """

        self.enable_logging = ast.literal_eval(self.cfgs['logger'].get('enable', 'True'))

        if self.enable_logging:

            # create logger
            self.logger = logging.getLogger('lp_logger')
            self.logger.setLevel(eval(self.cfgs['logger'].get('level',
                                                            'logging.DEBUG')))

            fh = logging.FileHandler(self.cfgs['logger'].get('file',
                                                            'linchpin.log'))
            fh.setLevel(eval(self.cfgs['logger'].get('level',
                                                    'logging.DEBUG')))
            formatter = logging.Formatter(
                            self.cfgs['logger'].get('format',
                            '%(levelname)s %(asctime)s %(message)s'))
            fh.setFormatter(formatter)
            self.logger.addHandler(fh)


        self.console = logging.getLogger('lp_console')
        self.console.setLevel(eval(self.cfgs['console'].get('level',
                                                        'logging.INFO')))

        ch = logging.StreamHandler()
        ch.setLevel(eval(self.cfgs['console'].get('level',
                                                'logging.INFO')))
        formatter = logging.Formatter(
                        self.cfgs['console'].get('format', '%(message)s'))
        ch.setFormatter(formatter)
        self.console.addHandler(ch)


    def log(self, msg, **kwargs):
        """
        Logs a message to a logfile or the console

        :param msg: message to log

        :param lvl: keyword argument defining the log level

        :param msg_type: keyword argument giving more flexibility.
        Only `STATE` is currently implemented.
        """

        lvl = kwargs.get('level')
        msg_type = kwargs.get('msg_type')

        if lvl is None:
            lvl = logging.INFO

        if self.verbose and not msg_type:
            self.console.log(logging.INFO, msg)

        state_msg = msg
        if msg_type == 'STATE':
            state_msg = 'STATE - {0}'.format(msg)
            self.console.log(logging.INFO, msg)

        if self.enable_logging:
            self.logger.log(lvl, state_msg)


    def log_state(self, msg):
        """Logs a message to stdout."""

        self.log(msg, msg_type='STATE', level=logging.DEBUG)

    def log_info(self, msg):
        """Logs a message to """
        self.log(msg, level=logging.INFO)

    def log_debug(self, msg):
        """Logs a message to stderr."""
        self.log(msg, level=logging.DEBUG)
<|MERGE_RESOLUTION|>--- conflicted
+++ resolved
@@ -15,13 +15,9 @@
 except ImportError:
     import ConfigParser as ConfigParser
 
-<<<<<<< HEAD
 from linchpin.api.context import LinchpinContext
-from linchpin.api import LinchpinError
-=======
 from linchpin.exceptions import LinchpinError
 from linchpin.cli import LinchpinCli
->>>>>>> 9bf1af4f
 from linchpin.version import __version__
 
 
