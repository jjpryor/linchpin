--- conflicted
+++ resolved
@@ -213,14 +213,14 @@
     else:
         click.echo("Invalid path to initialize !!")
 
-<<<<<<< HEAD
 @cli.command()
 @click.option('--topos', default=False, required=False, is_flag=True)
 @click.option('--layouts', default=False, required=False, is_flag=True)
 @pass_config
 def list(config, topos, layouts):
     """ list module of linchpin  """
-    #click.echo('linchpin list called !')
+    if (not topos) and (not layouts):
+        click.echo('linchpin list usage linchpin list <--topos> <--layouts> ')
     headers = ["Sno","Name"]
     if topos:
         click.echo(": TOPOLOGIES LIST :")
@@ -232,9 +232,6 @@
         files = list_files(config.clipath+"/inventory_layouts")
         print tabulate(files, headers, tablefmt="fancy_grid")
         
-
-=======
->>>>>>> 842f7953
 @cli.command()
 @click.option("--topo", default=False, required=False,  help="gets the topology by name")
 @click.option("--layout", default=False, required=False,  help="gets the layout by name")
@@ -252,7 +249,6 @@
 @cli.command()
 @click.option("--lpf", default=False, required=False,  help="gets the topology by name")
 @pass_config
-<<<<<<< HEAD
 def rise(config, lpf):
     """ rise module of linchpin cli : still need to fix the linchpin_config and outputs, inventory_outputs paths"""
     config.variable_manager.extra_vars = {}
@@ -272,18 +268,6 @@
         e_vars['inventory_outputs_path'] = init_dir+"/inventory"
         e_vars['state'] = "present"
         output = invoke_linchpin(config, e_vars, "PROVISION", console=True)
-=======
-def list(config, topos, layouts):
-    """ list module of linchpin  """
-    if (not topos) and (not layouts): 
-        click.echo('linchpin list usage linchpin list <--topos> <--layouts> ')
-    if topos:
-        #click.echo("list called with topologies")
-        list_files(config.clipath+"/ex_topo")
-    if layouts:
-        #click.echo("list called with layouts")
-        list_files(config.clipath+"/inventory_layouts")
->>>>>>> 842f7953
 
 @cli.command()
 @click.option("--lpf", default=False, required=False,  help="gets the topology by name")
@@ -322,7 +306,6 @@
     #result = invoke_linchpin(config, e_vars, "SCHEMA_CHECK")
     result = invoke_linchpin(config, e_vars, "SCHEMA_CHECK", console=False)[-1]
     pprint.pprint(result.__dict__)
-    
 
 @cli.command()
 @click.option("--layout", default=False, required=True,  help="layout file usually found in layout folder")
